Rails.application.configure do
  # Settings specified here will take precedence over those in config/application.rb.

  # In the development environment your application's code is reloaded on
  # every request. This slows down response time but is perfect for development
  # since you don't have to restart the web server when you make code changes.
  config.cache_classes = false

  # Do not eager load code on boot.
  config.eager_load = false

  # Show full error reports and disable caching.
  config.consider_all_requests_local       = true
<<<<<<< HEAD
  # Re enable
=======
>>>>>>> 0f42fe67
  config.action_controller.perform_caching = false

  # Don't care if the mailer can't send.
  config.action_mailer.raise_delivery_errors = false

  # Print deprecation notices to the Rails logger.
  config.active_support.deprecation = :log

  # Debug mode disables concatenation and preprocessing of assets.
  # This option may cause significant delays in view rendering with a large
  # number of complex assets.
  config.assets.debug = true

  # Asset digests allow you to set far-future HTTP expiration dates on all assets,
  # yet still be able to expire them through the digest params.
  config.assets.digest = true
  config.assets.prefix = '/single_cell/assets'

  # Adds additional error checking when serving assets at runtime.
  # Checks for improperly declared sprockets dependencies.
  # Raises helpful error messages.
  config.assets.raise_runtime_errors = true

  # Raises error for missing translations
  # config.action_view.raise_on_missing_translations = true

  config.force_ssl = false
  config.action_dispatch.x_sendfile_header = 'X-Accel-Redirect' # for NGINX

  config.action_mailer.default_url_options = { :host => 'localhost', protocol: 'https' }
  config.action_mailer.delivery_method = :smtp
  config.action_mailer.perform_deliveries = true
  config.action_mailer.raise_delivery_errors = true
  config.action_mailer.smtp_settings = {
      address:              'smtp.sendgrid.net',
      port:                 587,
      user_name:            ENV['SENDGRID_USERNAME'],
      password:             ENV['SENDGRID_PASSWORD'],
      domain:               'localhost',
      authentication:       'plain',
      enable_starttls_auto: true
  }
end<|MERGE_RESOLUTION|>--- conflicted
+++ resolved
@@ -11,10 +11,7 @@
 
   # Show full error reports and disable caching.
   config.consider_all_requests_local       = true
-<<<<<<< HEAD
-  # Re enable
-=======
->>>>>>> 0f42fe67
+
   config.action_controller.perform_caching = false
 
   # Don't care if the mailer can't send.
