<div class="row">
	<div class="col-md-12">
		<h1 class="study-lead">Gene Expression for <%= @precomputed_score.name %></h1>
	</div>
</div>

<div class="row">
	<div class="col-md-3" id="search-target">
		<%= render partial: 'search_options' %>
	</div>
	<div class="col-md-9" id="render-target">
		<div class="panel panel-default">
			<div class="panel-heading">
				<div class="panel-title">
					<h4><%= link_to "Gene List Heatmap <span class='fa fa-chevron-down toggle-glyph'></span>".html_safe, '#plots', 'data-toggle' => 'collapse' %> <%= render partial: 'show_search_options_button' %></h4>
				</div>
			</div>
			<div id="plots" class="panel-collapse collapse in">
				<div class="panel-body">
					<div class="col-md-12">
						<div id="heatmap-plot"></div>
					</div>
				</div>
			</div>
		</div>
	</div>
</div>


<script type="text/javascript">

<<<<<<< HEAD
	$('#row_centered, #expression').change(function() {
    if ($('#expression').val() != '') {
      var newDataPath = '<%= precomputed_results_path(study_name: params[:study_name]) %>';
      var precomputed = $('#expression').val();
      var row_centered = $('#row_centered').prop('checked') ? 1 : 0;
      var requestUser = '<%= user_signed_in? ? current_user.id : nil %>';
      newDataPath += '?precomputed=' + precomputed + '&row_centered=' + row_centered + '&request_user_id=' + requestUser;

      renderMorpheus(newDataPath, '', '', '', '#heatmap-plot', 'both');
    }
	});

	$(document).ready(function() {
	    var requestUser = '<%= user_signed_in? ? current_user.id : nil %>';
		  var dataPath = "<%= precomputed_results_path(study_name: params[:study_name], precomputed: params[:precomputed]) %>&request_user_id=" + requestUser;

		  renderMorpheus(dataPath, '', '', '', '#heatmap-plot', 'both');
	});
=======
    // monitor status of rendering plots for tests
    $('#heatmap-plot').data('rendered', false);

    $('#row_centered, #expression').change(function() {
        if ($('#expression').val() != '') {
            var newDataPath = '<%= precomputed_results_path(study_name: params[:study_name]) %>';
            var precomputed = $('#expression').val();
            var row_centered = $('#row_centered').prop('checked') ? 1 : 0;
            var requestToken = '<%= user_signed_in? ? current_user.id.to_s + ':' + current_user.authentication_token : nil %>';
            newDataPath += '?precomputed=' + precomputed + '&row_centered=' + row_centered + '&request_token=' + requestToken;

            // reset status on render call
            $('#heatmap-plot').data('rendered', false);
            renderMorpheus(newDataPath, '', '', '', '#heatmap-plot', 'both');
          }
    });

    $(document).ready(function() {
        var dataPath = "<%= precomputed_results_path(study_name: params[:study_name], precomputed: params[:precomputed]) %>";
        var requestToken = '<%= user_signed_in? ? current_user.id.to_s + ':' + current_user.authentication_token : nil %>';
        dataPath += '&request_token=' + requestToken;

        renderMorpheus(dataPath, '', '', '', '#heatmap-plot', 'both');
    });
>>>>>>> d935f50f

</script><|MERGE_RESOLUTION|>--- conflicted
+++ resolved
@@ -29,26 +29,6 @@
 
 <script type="text/javascript">
 
-<<<<<<< HEAD
-	$('#row_centered, #expression').change(function() {
-    if ($('#expression').val() != '') {
-      var newDataPath = '<%= precomputed_results_path(study_name: params[:study_name]) %>';
-      var precomputed = $('#expression').val();
-      var row_centered = $('#row_centered').prop('checked') ? 1 : 0;
-      var requestUser = '<%= user_signed_in? ? current_user.id : nil %>';
-      newDataPath += '?precomputed=' + precomputed + '&row_centered=' + row_centered + '&request_user_id=' + requestUser;
-
-      renderMorpheus(newDataPath, '', '', '', '#heatmap-plot', 'both');
-    }
-	});
-
-	$(document).ready(function() {
-	    var requestUser = '<%= user_signed_in? ? current_user.id : nil %>';
-		  var dataPath = "<%= precomputed_results_path(study_name: params[:study_name], precomputed: params[:precomputed]) %>&request_user_id=" + requestUser;
-
-		  renderMorpheus(dataPath, '', '', '', '#heatmap-plot', 'both');
-	});
-=======
     // monitor status of rendering plots for tests
     $('#heatmap-plot').data('rendered', false);
 
@@ -73,6 +53,5 @@
 
         renderMorpheus(dataPath, '', '', '', '#heatmap-plot', 'both');
     });
->>>>>>> d935f50f
 
 </script>