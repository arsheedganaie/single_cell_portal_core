--- conflicted
+++ resolved
@@ -22,20 +22,14 @@
 $(window).off('resizeEnd');
 $(window).on('resizeEnd', function() {
     var curSize = $('#cluster-plot').actual('width') * SCATTER_RATIO;
-<<<<<<< HEAD
-    var newWidth = legendW + curSize;
 
-    if (newWidth < minPlotAreaWidth) {
-      newWidth = minPlotAreaWidth;
+    if (curSize < minPlotAreaWidth) {
+      curSize = minPlotAreaWidth;
     }
 
-    Plotly.relayout('cluster-plot', {width: newWidth});
-    $(target).data('spinner').stop();
-=======
     layout['width'] = curSize;
     layout['height'] = curSize;
     Plotly.relayout('cluster-plot', layout);
->>>>>>> 0d936f2f
 });
 
 // attach click event for toggle switch
