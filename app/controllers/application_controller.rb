--- conflicted
+++ resolved
@@ -41,11 +41,7 @@
 
   # load default study options for updating
   def set_study_default_options
-<<<<<<< HEAD
-    @cluster = @study.default_cluster
-=======
     @default_cluster = @study.default_cluster
->>>>>>> 11effc22
     @default_cluster_annotations = {
         'Study Wide' => @study.study_metadata.map {|metadata| ["#{metadata.name}", "#{metadata.name}--#{metadata.annotation_type}--study"] }.uniq
     }
