--- conflicted
+++ resolved
@@ -702,11 +702,7 @@
 
   # load annotations for a given study and cluster
   def load_annotation_options
-<<<<<<< HEAD
-    @cluster = @study.cluster_groups.detect {|cluster| cluster.name == params[:cluster]}
-=======
     @default_cluster = @study.cluster_groups.detect {|cluster| cluster.name == params[:cluster]}
->>>>>>> 11effc22
     @default_cluster_annotations = {
         'Study Wide' => @study.study_metadata.map {|metadata| ["#{metadata.name}", "#{metadata.name}--#{metadata.annotation_type}--study"] }.uniq
     }
