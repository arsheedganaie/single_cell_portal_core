class FireCloudClient < Struct.new(:user, :project, :access_token, :api_root, :storage, :expires_at)

	###
  #
  # FireCloudClient: Class that wraps API calls to both FireCloud and Google Cloud Storage to manage the CRUDing of both
  # FireCloud workspaces and files inside the associated GCP storage buckets
	#
	# Uses the gems googleauth (for generating access tokens), google-cloud-storage (for bucket/file access),
	# and rest-client (for HTTP calls)
  #
  ###

	## CONSTANTS
	# base url for all API calls
	BASE_URL = 'https://api.firecloud.org'
	# default auth scopes
	GOOGLE_SCOPES = %w(https://www.googleapis.com/auth/userinfo.profile https://www.googleapis.com/auth/userinfo.email https://www.googleapis.com/auth/cloud-billing.readonly)
	# constant used for retry loops in process_request
	MAX_RETRY_COUNT = 3
	# default namespace used for all FireCloud project workspaces owned by the 'portal'
	PORTAL_NAMESPACE = 'single-cell-portal'
	# location of Google service account JSON (must be absolute path to file)
	SERVICE_ACCOUNT_KEY = !ENV['SERVICE_ACCOUNT_KEY'].blank? ? File.absolute_path(ENV['SERVICE_ACCOUNT_KEY']) : ''
	# Permission values allowed for ACLs
	WORKSPACE_PERMISSIONS = ['OWNER', 'READER', 'WRITER', 'NO ACCESS']
  # List of user group roles
  USER_GROUP_ROLES = %w(admin member)
<<<<<<< HEAD
	# List of billing project roles
	BILLING_PROJECT_ROLES = %w(user owner)
=======
  # List of available 'operations' or updating FireCloud workspace entities or attributes
  AVAILABLE_OPS = %w(AddUpdateAttribute RemoveAttribute AddListMember RemoveListMember)
  # List of projects where computes are not permitted (will cause all workspaces created to set owner acls to WRITER instead of OWNER)
  COMPUTE_BLACKLIST = %w(single-cell-portal)
>>>>>>> 98463dae

	## CONSTRUCTOR
	#
	# initialize is called after instantiating with FireCloudClient.new
	# will set the access token, FireCloud api url root and GCP storage driver instance
	#
	# return: FireCloudClient object
	def initialize(user=nil, project=nil)
		# when initializing without a user, default to base configuration
		if user.nil?
			self.access_token = FireCloudClient.generate_access_token
			self.project = PORTAL_NAMESPACE

			# instantiate Google Cloud Storage driver to work with files in workspace buckets
			# if no keyfile is present, use environment variables
			storage_attr = {
					project: PORTAL_NAMESPACE,
					timeout: 3600
			}
			if !ENV['SERVICE_ACCOUNT_KEY'].blank?
				storage_attr.merge!(keyfile: SERVICE_ACCOUNT_KEY)
			end

			self.storage = Google::Cloud::Storage.new(storage_attr)

			# set expiration date of token
			self.expires_at = Time.now + self.access_token['expires_in']
		else
			self.user = user
			self.project = project
			# when initializing with a user, pull access token from user object and set desired project
			self.access_token = user.valid_access_token
			self.expires_at = self.access_token['expires_at']

			# use user-defined project instead of portal default
			# if no keyfile is present, use environment variables
			storage_attr = {
					project: project,
					timeout: 3600
			}
			if !ENV['SERVICE_ACCOUNT_KEY'].blank?
				storage_attr.merge!(keyfile: SERVICE_ACCOUNT_KEY)
			end

			self.storage = Google::Cloud::Storage.new(storage_attr)
		end

		# set FireCloud API base url
		self.api_root = BASE_URL
	end

	##
	## TOKEN METHODS
	##

	# generate an access token to use for all requests
	#
	# return: Hash of Google Auth access token
	# (contains access_token (string), token_type (string) and expires_in (integer, in seconds)
	def self.generate_access_token
		# if no keyfile present, use environment variables
		creds_attr = {scope: GOOGLE_SCOPES}
		if !ENV['SERVICE_ACCOUNT_KEY'].blank?
			creds_attr.merge!(json_key_io: File.open(SERVICE_ACCOUNT_KEY))
		end
		creds = Google::Auth::ServiceAccountCredentials.make_creds(creds_attr)
		token = creds.fetch_access_token!
		token
	end

	# refresh access_token when expired and stores back in FireCloudClient instance
	#
	# return: timestamp of new access token expiration
	def refresh_access_token
		if self.user.nil?
			new_token = FireCloudClient.generate_access_token
			new_expiry = Time.now + new_token['expires_in']
			self.access_token = new_token
			self.expires_at = new_expiry
		else
			new_token = self.user.generate_access_token
			self.access_token = new_token
			self.expires_at = new_token['expires_at']
		end
		self.expires_at
	end

	# check if an access_token is expired
	#
	# return: boolean of token expiration
	def access_token_expired?
		Time.now >= self.expires_at
	end

	##
	## STORAGE INSTANCE METHODS
	##

  # get instance information about the storage driver
  #
  # return: JSON object of storage driver instance attributes
  def storage_attributes
		JSON.parse self.storage.to_json
	end

  # renew the storage driver
  # default project is value of PORTAL_NAMESPACE
  #
  # return: new instance of storage driver
  def refresh_storage_driver(project_name=PORTAL_NAMESPACE)
		storage_attr = {
				project: project_name,
				timeout: 3600
		}
		if !ENV['SERVICE_ACCOUNT_KEY'].blank?
			storage_attr.merge!(keyfile: SERVICE_ACCOUNT_KEY)
		end
		new_storage = Google::Cloud::Storage.new(storage_attr)
		self.storage = new_storage
		new_storage
	end

  # get storage driver access token
  #
  # return: access token (String)
  def storage_access_token
		self.storage.service.credentials.client.access_token
	end

  # get storage driver issue timestamp
  #
  # return: issue timestamp (DateTime)
  def storage_issued_at
		self.storage.service.credentials.client.issued_at
	end

  # get issuer of storage credentials
  #
  # return: String of issuer email
  def storage_issuer
		self.storage.service.credentials.issuer
	end

  # get issuer of access_token
  #
  # return: String of access_token issuer email
  def issuer
		self.user.nil? ? self.storage_issuer : self.user.email
	end

	######
	##
	## FIRECLOUD METHODS
	##
	######

	# generic handler to execute http calls, process returned JSON and handle exceptions
	#
	# param: http_method (String, Symbol) => valid http method
	# param: path (String) => FireCloud REST API path
	# param: payload (Hash) => HTTP POST/PATCH/PUT body for creates/updates, defaults to nil
	#
	# return: object depends on response code
	def process_firecloud_request(http_method, path, payload=nil, file_upload=false)
		# check for token expiry first before executing
		if self.access_token_expired?
			Rails.logger.info "#{Time.now}: Token expired, refreshing access token"
			self.refresh_access_token
		end
		# set default headers
		headers = {
				'Authorization' => "Bearer #{self.access_token['access_token']}"
		}
		# if not uploading a file, set the content_type to application/json
		if !file_upload
			headers.merge!({'Content-Type' => 'application/json'})
		end

		# initialize counter to prevent endless feedback loop
		@retry_count.nil? ? @retry_count = 0 : nil
		if @retry_count < MAX_RETRY_COUNT
			begin
				@retry_count += 1
				@obj = RestClient::Request.execute(method: http_method, url: path, payload: payload, headers: headers)
				# handle response codes as necessary
				if self.ok?(@obj.code) && !@obj.body.blank?
					@retry_count = 0
					begin
						return JSON.parse(@obj.body)
					rescue JSON::ParserError => e
						return @obj.body
					end
				elsif self.ok?(@obj.code) && @obj.body.blank?
					@retry_count = 0
					return true
				else
					Rails.logger.info "#{Time.now}: Unexpected response #{@obj.code}, not sure what to do here..."
					@obj.message
				end
			rescue RestClient::Exception => e
				context = " encountered when requesting '#{path}'"
				log_message = "#{Time.now}: " + e.message + context
				Rails.logger.error log_message
				@error = e
				process_firecloud_request(http_method, path, payload)
			end
		else
			@retry_count = 0
			error_message = parse_error_message(@error)
			Rails.logger.error "#{Time.now}: Retry count exceeded - #{error_message}"
			raise RuntimeError.new(error_message)
		end
	end

	##
	## API STATUS
	##

	# determine if FireCloud api is currently up/available
	#
	# return: Boolean indication of FireCloud current status
	def api_available?
		path = self.api_root + '/health'
		begin
			process_firecloud_request(:get, path)
			true
		rescue => e
			false
		end
  end

  # get more detailed status information about FireCloud api
  # this method doesn't use process_firecloud_request as we want to preserve error states rather than catch and suppress them
  #
  # return: JSON object with health status information for various FireCloud services
  def api_status
    path = self.api_root + '/status'
    # make sure access token is still valid
    self.access_token_expired? ? self.refresh_access_token : nil
    headers = {
        'Authorization' => "Bearer #{self.access_token['access_token']}",
        'Content-Type' => 'application/json',
        'Accept' => 'application/json'
    }
    begin
      response = RestClient::Request.execute(method: :get, url: path, headers: headers)
      JSON.parse(response.body)
    rescue RestClient::ExceptionWithResponse => e
      Rails.logger.error "#{Time.now}: FireCloud status error: #{e.message}"
      e.response
    end
  end

	##
	## WORKSPACE METHODS
	##

	# return a list of all workspaces in the portal namespace
	#
	# return: array of JSON objects detailing workspaces
	def workspaces
		path = self.api_root + '/api/workspaces'
		workspaces = process_firecloud_request(:get, path)
		workspaces.keep_if {|ws| ws['workspace']['namespace'] == self.project}
	end

	# create a workspace, prepending WORKSPACE_NAME_PREFIX as necessary
	#
	# param: workspace_name (String) => name of workspace
	#
	# return: JSON object of workspace instance
	def create_workspace(workspace_name, *authorization_domains)
		path = self.api_root + '/api/workspaces'
		# construct payload for POST
		payload = {
				namespace: self.project,
				name: workspace_name,
				attributes: {},
				authorizationDomain: []
		}
		# add authorization domains to new workspace
		authorization_domains.each do |domain|
			payload[:authorizationDomain] << {membersGroupName: domain}
		end
		process_firecloud_request(:post, path, payload.to_json)
	end

	# get the specified workspace
	#
	# param: workspace_name (String) => name of workspace
	#
	# return: JSON object of workspace instance
	def get_workspace(workspace_name)
		path = self.api_root + "/api/workspaces/#{self.project}/#{workspace_name}"
		process_firecloud_request(:get, path)
	end

	# delete a workspace
	#
	# param: workspace_name (String) => name of workspace
	#
	# return: JSON message of status of workspace deletion
	def delete_workspace(workspace_name)
		path = self.api_root + "/api/workspaces/#{self.project}/#{workspace_name}"
		process_firecloud_request(:delete, path)
	end

	# get the specified workspace ACL
	#
	# param: workspace_name (String) => name of workspace
	#
	# return: JSON object of workspace ACL instance
	def get_workspace_acl(workspace_name)
		path = self.api_root + "/api/workspaces/#{self.project}/#{workspace_name}/acl"
		process_firecloud_request(:get, path)
	end

	# update the specified workspace ACL
	# can also be used to remove access by passing 'NO ACCESS' to create_acl
	#
	# param: workspace_name (String) => name of workspace
	# param: acl (JSON) => ACL object (see create_workspace_acl)
	#
	# return: JSON response of ACL update
	def update_workspace_acl(workspace_name, acl)
		path = self.api_root + "/api/workspaces/#{self.project}/#{workspace_name}/acl?inviteUsersNotFound=true"
		process_firecloud_request(:patch, path, acl)
	end

	# helper for creating FireCloud ACL objects
	# will raise a RuntimeError if permission requested does not match allowed values in WORKSPACE_PERMISSONS
	#
	# param: email (String) => email of FireCloud user
	# param: permission (String) => granted permission level
	# param: share_permission (Boolean) => whether or not user can share workspace
	# param: compute_permission (Boolean) => whether or not user can run computes in workspace
	#
	# return: JSON-encoded ACL object for use in HTTP body
	def create_workspace_acl(email, permission, share_permission=true, compute_permission=false)
		if WORKSPACE_PERMISSIONS.include?(permission)
			[
					{
							'email' => email,
							'accessLevel' => permission,
							'canShare' => share_permission,
							'canCompute' => compute_permission
					}
			].to_json
		else
			raise RuntimeError.new("Invalid FireCloud ACL permission setting: #{permission}; must be member of #{WORKSPACE_PERMISSIONS.join(', ')}")
		end
	end

	# set attributes for the specified workspace (will delete all existing attributes and overwrite with provided info)
	#
	# param: workspace_name (String) => name of workspace
	# param: attributes (Hash) => Hash of workspace attributes (description, tags (Array), key/value pairs of other attributes)
	#
	# return: JSON object of workspace
	def set_workspace_attributes(workspace_name, attributes)
		path = self.api_root + "/api/workspaces/#{self.project}/#{workspace_name}/setAttributes"
		process_firecloud_request(:patch, path, attributes.to_json)
	end

  ##
  ## WORKFLOW SUBMISSION METHODS
	##

  # get list of available FireCloud methods
  #
  # param: opts (Hash) => hash of query parameter key/value pairs, see https://api.firecloud.org/#!/Method_Repository/listMethodRepositoryMethods for complete list
  #
  # return: array of methods
  def get_methods(opts={})
		query_params = self.merge_query_options(opts)
		path = self.api_root + "/api/methods#{query_params}"
		process_firecloud_request(:get, path)
	end

	# get a FireCloud method object
	#
	# param: namespace (String) => namespace of method
	# param: name (String) => name of method
	# param: snapshot_id (Integer) => snapshot ID of method
	# param: only_payload (Boolean) => boolean of whether or not to return only the payload object
  #
	# return: array of methods
	def get_method(namespace, method_name, snapshot_id, only_payload=false)
		path = self.api_root + "/api/methods/#{namespace}/#{method_name}/#{snapshot_id}?onlyPayload=#{only_payload}"
		process_firecloud_request(:get, path)
	end

	# get list of available configurations from the repository
	#
	# param: opts (Hash) => hash of query parameter key/value pairs, see https://api.firecloud.org/#!/Method_Repository/listMethodRepositoryConfigurations for complete list
	#
	# return: array of configurations
	def get_configurations(opts={})
		query_params = self.merge_query_options(opts)
		path = self.api_root + "/api/configurations#{query_params}"
		process_firecloud_request(:get, path)
	end

	# get a FireCloud method configuration from the repository
	#
	# param: namespace (String) => namespace of method
	# param: name (String) => name of method
	# param: snapshot_id (Integer) => snapshot ID of method
	# param: payload_as_object (Boolean) => Instead of returning a string under key payload, return a JSON object under key payloadObject
	#
	# return: configuration object
	def get_configuration(namespace, method_name, snapshot_id, payload_as_object=false)
		path = self.api_root + "/api/configurations/#{namespace}/#{method_name}/#{snapshot_id}?payloadAsObject=#{payload_as_object}"
		process_firecloud_request(:get, path)
	end

	# copy a FireCloud method configuration from the repository into a workspace
	#
	# param: workspace_name (String) => name of workspace
	# param: config_namespace (String) => namespace of source configuration
	# param: config_name (String) => name of source configuration
	# param: snapshot_id (Integer) => snapshot ID of source configuration
	# param: destination_namespace (String) => namespace of destination configuration (in workspace)
	# param: destination_name (String) => name of destination configuration (in workspace)
	#
	# return: configuration object
	def copy_configuration_to_workspace(workspace_name, config_namespace, config_name, snapshot_id, destination_namespace, destination_name)
		path = self.api_root + "/api/workspaces/#{self.project}/#{workspace_name}/method_configs/copyFromMethodRepo"
		payload = {
				configurationNamespace: config_namespace,
				configurationName: config_name,
				configurationSnapshotId: snapshot_id,
				destinationNamespace: destination_namespace,
				destinationName: destination_name
		}.to_json
		process_firecloud_request(:post, path, payload)
	end

  # create a method configuration template from a method
  #
	# param: method_namespace (String) => namespace of method
	# param: method_name (String) => name of method
	# param: method_version (String) => version of method
  #
  # return: method configuration template (JSON)
	def create_configuration_template(method_namespace, method_name, method_version)
		path = self.api_root + '/api/template'
		payload = {
				methodNamespace: method_namespace,
				methodName: method_name,
				methodVersion: method_version
		}.to_json
		process_firecloud_request(:post, path, payload)
	end

	# get a list of FireCloud method configurations in a specified workspace
	#
	# param: workspace_name (String) => name of requested workspace
	#
	# return: configuration object
  def get_workspace_configurations(workspace_name)
		path = self.api_root + "/api/workspaces/#{self.project}/#{workspace_name}/methodconfigs"
		process_firecloud_request(:get, path)
	end

	# get a FireCloud method configuration from a workspace
	#
	# param: workspace_name (String) => name of requested workspace
	# param: config_name (String) => name of method
	#
	# return: configuration object
	def get_workspace_configuration(workspace_name, config_name)
		path = self.api_root + "/api/workspaces/#{self.project}/#{workspace_name}/method_configs/#{self.project}/#{config_name}"
		process_firecloud_request(:get, path)
	end

  # get submission queue status
  #
  # return: JSON object of current submission queue status
	def get_submission_queue_status
		path = self.api_root + '/api/submissions/queueStatus'
		process_firecloud_request(:get, path)
	end

  # get a list of workspace workflow queue submissions
  #
	# param: workspace_name (String) => name of requested workspace
  #
  # return: array of workflow submissions
  def get_workspace_submissions(workspace_name)
		path = self.api_root + "/api/workspaces/#{self.project}/#{workspace_name}/submissions"
		process_firecloud_request(:get, path)
	end

	# create a workflow submission
	#
	# param: workspace_name (String) => name of requested workspace
	# param: config_namespace (String) => namespace of requested configuration
	# param: config_name (String) => name of requested configuration
	# param: entity_type (String) => type of workspace entity (e.g. sample, participant, etc)
	# param: entity_name (String) => name of workspace entity
	#
	# return: Hash of workflow submission details
	def create_workspace_submission(workspace_name, config_namespace, config_name, entity_type, entity_name)
		path = self.api_root + "/api/workspaces/#{self.project}/#{workspace_name}/submissions"
		submission = {
				methodConfigurationNamespace: config_namespace,
				methodConfigurationName: config_name,
				entityType: entity_type,
				entityName: entity_name,
				useCallCache: true,
				workflowFailureMode: 'NoNewCalls'
		}.to_json
		process_firecloud_request(:post, path, submission)
	end

	# get a single workflow submission
	#
	# param: workspace_name (String) => name of requested workspace
	# param: submission_id (String) => id of requested submission
	#
	# return: Array of workflow submissions
	def get_workspace_submission(workspace_name, submission_id)
		path = self.api_root + "/api/workspaces/#{self.project}/#{workspace_name}/submissions/#{submission_id}"
		process_firecloud_request(:get, path)
	end

	# abort a workflow submission
	#
	# param: workspace_name (String) => name of requested workspace
	# param: submission_id (Integer) => ID of workflow submission
	#
	# return: Boolean indication of workflow cancellation
	def abort_workspace_submission(workspace_name, submission_id)
		path = self.api_root + "/api/workspaces/#{self.project}/#{workspace_name}/submissions/#{submission_id}"
		process_firecloud_request(:delete, path)
	end

	# get call-level metadata from a single workflow submission workflow instance
	#
	# param: workspace_name (String) => name of requested workspace
	# param: submission_id (String) => id of requested submission
	# param: workflow_id (String) => id of requested workflow
	#
	# return: Hash of workflow object
	def get_workspace_submission_workflow(workspace_name, submission_id, workflow_id)
		path = self.api_root + "/api/workspaces/#{self.project}/#{workspace_name}/submissions/#{submission_id}/workflows/#{workflow_id}"
		process_firecloud_request(:get, path)
	end

	# get outputs from a single workflow submission workflow instance
	#
	# param: workspace_name (String) => name of requested workspace
	# param: submission_id (String) => id of requested submission
	# param: workflow_id (String) => id of requested workflow
	#
	# return: Array of workflow submission outputs
	def get_workspace_submission_outputs(workspace_name, submission_id, workflow_id)
		path = self.api_root + "/api/workspaces/#{self.project}/#{workspace_name}/submissions/#{submission_id}/workflows/#{workflow_id}/outputs"
		process_firecloud_request(:get, path)
	end

	##
	## WORKSPACE ENTITY METHODS
	##

	# list workspace metadata entities with type and attribute information
	#
	# param: workspace_name (String) => name of requested workspace
	#
	# return: Array of workspace metadata entities with type and attribute information
	def get_workspace_entities(workspace_name)
		path = self.api_root + "/api/workspaces/#{self.project}/#{workspace_name}/entities_with_type"
		process_firecloud_request(:get, path)
	end

	# list workspace metadata entity types
	#
	# param: workspace_name (String) => name of requested workspace
	#
	# return: Array of workspace metadata entities
	def get_workspace_entity_types(workspace_name)
		path = self.api_root + "/api/workspaces/#{self.project}/#{workspace_name}/entities"
		process_firecloud_request(:get, path)
	end

	# get a list workspace metadata entities of requested type
	#
	# param: workspace_name (String) => name of requested workspace
	# param: entity_type (String) => type of requested entity
	#
	# return: Array of workspace metadata entities with type and attribute information
	def get_workspace_entities_by_type(workspace_name, entity_type)
		path = self.api_root + "/api/workspaces/#{self.project}/#{workspace_name}/entities/#{entity_type}"
		process_firecloud_request(:get, path)
	end

	# get an individual workspace metadata entity
	#
	# param: workspace_name (String) => name of requested workspace
	# param: entity_type (String) => type of requested entity
	# param: entity_name (String) => name of requested entity
	#
	# return: Array of workspace metadata entities with type and attribute information
	def get_workspace_entity(workspace_name, entity_type, entity_name)
		path = self.api_root + "/api/workspaces/#{self.project}/#{workspace_name}/entities/#{entity_type}/#{entity_name}"
		process_firecloud_request(:get, path)
	end

	# update an individual workspace metadata entity
	#
	# param: workspace_name (String) => name of requested workspace
	# param: entity_type (String) => type of requested entity
	# param: entity_name (String) => name of requested entity
	# param: operation_type (String) => type of operation requested (add/update)
	# param: attribute_name (String) => name of attribute being changed
  # param: attribute_value (String) => value of attribute being changed
	#
	# return: Array of workspace metadata entities with type and attribute information
	def update_workspace_entity(workspace_name, entity_type, entity_name, operation_type, attribute_name, attribute_value)
		update = {
				op: operation_type,
				attributeName: attribute_name,
				addUpdateAttribute: attribute_value
		}.to_json
		path = self.api_root + "/api/workspaces/#{self.project}/#{workspace_name}/entities/#{entity_type}/#{entity_name}"
		process_firecloud_request(:patch, path, update)
	end

	# get a tsv file of requested workspace metadata entities of requested type
	#
	# param: workspace_name (String) => name of requested workspace
	# param: entity_type (String) => type of requested entity
  # param: entity_names (String) => list of requested entities to include in file (provide each as a separate parameter)
	#
	# return: Array of workspace metadata entities with type and attribute information
	def get_workspace_entities_as_tsv(workspace_name, entity_type, *attribute_names)
		attribute_list = attribute_names.join(',')
		path = self.api_root + "/api/workspaces/#{self.project}/#{workspace_name}/entities/#{entity_type}/tsv#{attribute_list.blank? ? nil : '?attributeNames=' + attribute_list}"
		process_firecloud_request(:get, path)
	end

	# get a tsv file of requested workspace metadata entities of requested type
	#
	# param: workspace_name (String) => name of requested workspace
	# param: entities_file (File) => valid TSV import file of metadata entities (must be an open File handler)
	#
	# return: String of entity type that was just created
	def import_workspace_entities_file(workspace_name, entities_file)
		path = self.api_root + "/api/workspaces/#{self.project}/#{workspace_name}/importEntities"
		entities_upload = {
				entities: entities_file
		}
		process_firecloud_request(:post, path, entities_upload, true)
	end

	# bulk delete workspace metadata entities
	#
	# param: workspace_name (String) => name of requested workspace
  # param: workspace_entities (Array of objects) => array of hashes mapping to workspace metadata entities
	#
	# return: Array of workspace metadata entities
	def delete_workspace_entities(workspace_name, workspace_entities)
		# validate entities first before making delete call
		valid_workspace_entities = []
		workspace_entities.each do |entity|
			if entity.keys.sort.map(&:to_s) == %w(entityName entityType) && entity.values.size == 2
				valid_workspace_entities << entity
			end
		end
		path = self.api_root + "/api/workspaces/#{self.project}/#{workspace_name}/entities/delete"
		process_firecloud_request(:post, path,  valid_workspace_entities.to_json)
	end

  ##
  ## USER GROUPS METHODS (only work when FireCloudClient is instantiated with a User account)
  ##

  # get a list of groups for a user
  #
  # return: Array of groups
  def get_user_groups
		path = self.api_root + "/api/groups"
		process_firecloud_request(:get, path)
	end

	# get a specific user group that the user belongs to
	#
  # param: group_name (String) => name of requested group
  #
	# return: Hash of group attributes
	def get_user_group(group_name)
		path = self.api_root + "/api/groups/#{group_name}"
		process_firecloud_request(:get, path)
	end

	# create a user group
	#
	# param: group_name (String) => name of requested group
	#
	# return: Hash of group attributes
	def create_user_group(group_name)
		path = self.api_root + "/api/groups/#{group_name}"
		process_firecloud_request(:post, path)
	end

	# delete a user group that a user owns
	#
	# param: group_name (String) => name of requested group
	#
	# return: Boolean indication of group delete
	def delete_user_group(group_name)
		path = self.api_root + "/api/groups/#{group_name}"
		process_firecloud_request(:delete, path)
	end

	# add another user to a user group the current user owns
	#
	# param: group_name (String) => name of requested group
	# param: user_role (String) => role of user to add to group (must be member or admin)
	# param: user_email (String) => email of user to add to group
	#
	# return: Boolean indication of user addition
	def add_user_to_group(group_name, user_role, user_email)
		if USER_GROUP_ROLES.include?(user_role)
			path = self.api_root + "/api/groups/#{group_name}/#{user_role}/#{user_email}"
			process_firecloud_request(:put, path)
		else
			raise RuntimeError.new("Invalid FireCloud user group role: #{user_role}; must be one of '#{USER_GROUP_ROLES.join(', ')}'")
		end
	end

	# remove another user to a user group the current user owns
	#
	# param: group_name (String) => name of requested group
	# param: user_role (String) => role of user to add to group (must be member or admin)
	# param: user_email (String) => email of user to add to group
	#
	# return: Boolean indication of user removal
	def delete_user_from_group(group_name, user_role, user_email)
		if USER_GROUP_ROLES.include?(user_role)
			path = self.api_root + "/api/groups/#{group_name}/#{user_role}/#{user_email}"
			process_firecloud_request(:delete, path)
		else
			raise RuntimeError.new("Invalid FireCloud user group role: #{user_role}; must be one of '#{USER_GROUP_ROLES.join(', ')}'")
		end
	end

	# request access to a user group as the current user
	#
	# param: group_name (String) => name of requested group
	#
	# return: Boolean indication of request submission
	def request_user_group(group_name)
		path = self.api_root + "/api/groups/#{group_name}/requestAccess"
		process_firecloud_request(:post, path)
	end

  ##
  ## PROFILE/BILLING METHODS
  ##

	# list billing projects for a given user
	#
	# return: Array of Hashes of billing projects
	def get_billing_projects
		path = self.api_root + '/api/profile/billing'
		process_firecloud_request(:get, path)
	end

	# list billing accounts for a given user
	#
	# return: Array of Hashes of billing accounts
  def get_billing_accounts
		path = self.api_root + '/api/profile/billingAccounts'
		process_firecloud_request(:get, path)
	end

	# create a FireCloud billing project
	#
	# param: project_name (String) => name of new billing project
	# param: billing_account (String) => ID of billing project (must start with billingAccounts/)
	#
	# return: Array of FireCloud user accounts
  def create_billing_project(project_name, billing_account)
		if billing_account.start_with?('billingAccounts/')
			path = self.api_root + '/api/billing'
			project_payload = {
					projectName: project_name,
					billingAccount: billing_account
			}.to_json
			process_firecloud_request(:post, path, project_payload)
		else
			raise RuntimeError.new("Invalid billing account: #{billing_account}; must begin with 'billingAccounts/'")
		end
	end

	# list all members of a FireCloud billing project
	#
	# param: project_id (String) => ID of billing project (must start with billingAccounts/)
	#
	# return: Array of FireCloud user accounts
	def get_billing_project_members(project_id)
		path = self.api_root + "/api/billing/#{project_id}/members"
		process_firecloud_request(:get, path)
	end

	# add a member to a FireCloud billing project
	#
	# param: project_id (String) => ID of billing project (must start with billingAccounts/)
	# param: role (String) => role of member being added (user/owner)
	# param: email (String) => email of member being added
	#
	# return: Array of FireCloud user accounts
	def add_user_to_billing_project(project_id, role, email)
		if BILLING_PROJECT_ROLES.include?(role)
			path = self.api_root + "/api/billing/#{project_id}/#{role}/#{email}"
			process_firecloud_request(:put, path)
		else
			raise RuntimeError.new("Invalid billing account role: #{role}; must be a member of '#{BILLING_PROJECT_ROLES.join(', ')}'")
		end
	end

	# remove a member from a FireCloud billing project
	#
	# param: project_id (String) => ID of billing project (must start with billingAccounts/)
	# param: role (String) => role of member being added (user/owner)
	# param: email (String) => email of member being added
	#
	# return: Array of FireCloud user accounts
	def delete_user_from_billing_project(project_id, role, email)
		if BILLING_PROJECT_ROLES.include?(role)
			path = self.api_root + "/api/billing/#{project_id}/#{role}/#{email}"
			process_firecloud_request(:delete, path)
		else
			raise RuntimeError.new("Invalid billing account role: #{role}; must be a member of '#{BILLING_PROJECT_ROLES.join(', ')}'")
		end
	end

	#######
	##
	## GOOGLE CLOUD STORAGE METHODS
	##
	## All methods are convenience wrappers around google-cloud-storage methods
	## see https://googlecloudplatform.github.io/google-cloud-ruby/#/docs/google-cloud-storage/v0.23.2 for more detail
	##
	#######

	# generic handler to process GCS method with retries and error handling
	def execute_gcloud_method(method_name, *params)
		@retries ||= 0
		if @retries < MAX_RETRY_COUNT
			begin
				self.send(method_name, *params)
			rescue => e
				@error = e.message
				Rails.logger.info "#{Time.now}: error calling #{method_name} with #{params.join(', ')}; #{e.message} -- retry ##{@retries}"
				@retries += 1
				execute_gcloud_method(method_name, *params)
			end
		else
			Rails.logger.info "#{Time.now}: Retry count exceeded: #{@error}"
			raise RuntimeError.new "#{@error}"
		end
	end

	# retrieve a workspace's GCP bucket
	#
	# param: workspace_name (String) => name of workspace
	#
	# return: GoogleCloudStorage Bucket object
	def get_workspace_bucket(workspace_name)
		workspace = self.get_workspace(workspace_name)
		bucket_name = workspace['workspace']['bucketName']
		self.storage.bucket bucket_name
	end

	# retrieve all files in a GCP bucket of a workspace
	#
	# param: workspace_name (String) => name of workspace
	# param: opts (Hash) => hash of optional parameters, see
	# https://googlecloudplatform.github.io/google-cloud-ruby/#/docs/google-cloud-storage/v0.23.2/google/cloud/storage/bucket?method=files-instance
	#
	# return: Google::Cloud::Storage::File::List
	def get_workspace_files(workspace_name, opts={})
		bucket = self.get_workspace_bucket(workspace_name)
		bucket.files(opts)
	end

	# retrieve single study_file in a GCP bucket of a workspace
	#
	# param: workspace_name (String) => name of workspace
	# param: filename (String) => name of file
	#
	# return: Google::Cloud::Storage::File
	def get_workspace_file(workspace_name, filename)
		bucket = self.get_workspace_bucket(workspace_name)
		bucket.file filename
	end

	# add a file to a workspace bucket
	#
	# param: workspace_name (String) => name of workspace
	# param: filepath (String) => path to file
	# param: filename (String) => name of file
	# param: opts (Hash) => extra options for create_file, see
	# https://googlecloudplatform.github.io/google-cloud-ruby/#/docs/google-cloud-storage/v0.23.2/google/cloud/storage/bucket?method=create_file-instance
	#
	# return: Google::Cloud::Storage::File
	def create_workspace_file(workspace_name, filepath, filename, opts={})
		bucket = self.get_workspace_bucket(workspace_name)
		bucket.create_file filepath, filename, opts
	end

	# copy a file to a new location in a workspace bucket
	#
	# param: workspace_name (String) => name of workspace
	# param: filename (String) => name of target file
	# param: destination_name (String) => destination of new file
	# param: opts (Hash) => extra options for create_file, see
	# https://googlecloudplatform.github.io/google-cloud-ruby/#/docs/google-cloud-storage/v0.23.2/google/cloud/storage/bucket?method=create_file-instance
	#
	# return: Google::Cloud::Storage::File
	def copy_workspace_file(workspace_name, filename, destination_name, opts={})
		file = self.get_workspace_file(workspace_name, filename)
		file.copy destination_name, opts
	end

	# delete a file to a workspace bucket
	#
	# param: workspace_name (String) => name of workspace
	# param: filename (String) => name of file
	#
	# return: Boolean indication of file deletion
	def delete_workspace_file(workspace_name, filename)
		file = self.get_workspace_file(workspace_name, filename)
		begin
			file.delete
		rescue => e
			logger.info("#{Time.now}: failed to delete workspace file #{filename} with error #{e.message}")
			false
		end
	end

	# retrieve single file in a GCP bucket of a workspace and download locally to portal (likely for parsing)
	#
	# param: workspace_name (String) => name of workspace
	# param: filename (String) => name of file
	# param: destination (String) => destination path for downloaded file
	#
	# return: File object
	def download_workspace_file(workspace_name, filename, destination)
		file = self.get_workspace_file(workspace_name, filename)
		# create a valid path by combining destination directory and filename, making sure no double / exist
		end_path = [destination, filename].join('/').gsub(/\/\//, '/')
		file.download end_path
	end

	# generate a signed url to download a file that isn't public (set at study level)
	#
	# param: workspace_name (String) => name of workspace
	# param: filename (String) => name of file
	# param: opts (Hash) => extra options for signed_url, see
	# https://googlecloudplatform.github.io/google-cloud-ruby/#/docs/google-cloud-storage/v0.23.2/google/cloud/storage/file?method=signed_url-instance
	#
	# return: signed URL (string)
	def generate_signed_url(workspace_name, filename, opts={})
		file = self.get_workspace_file(workspace_name, filename)
		file.signed_url(opts)
	end

	# retrieve all files in a GCP directory
	#
	# param: workspace_name (String) => name of workspace
	# param: directory (String) => name of directory in bucket
	# param: opts (Hash) => hash of optional parameters, see
	# https://googlecloudplatform.github.io/google-cloud-ruby/#/docs/google-cloud-storage/v0.23.2/google/cloud/storage/bucket?method=files-instance
	#
	# return: Google::Cloud::Storage::File::List
	def get_workspace_directory_files(workspace_name, directory, opts={})
		# makes sure directory ends with '/', otherwise append to prevent spurious matches
		directory += '/' unless directory.last == '/'
		opts.merge!(prefix: directory)
		self.get_workspace_files(workspace_name, opts)
	end

  #######
  ##
  ## UTILITY METHODS
	##
  #######

	# check if OK response code was found
	#
	# param: code (Integer) => integer HTTP response code
	#
	# return: boolean of whether or not response is a known 'OK' response
	def ok?(code)
		[200, 201, 202, 204, 206].include?(code)
	end

  # merge hash of options into single URL query string
  #
	# param: opts (Hash) => hash of query parameter key/value pairs
  #
  # return: string of concatenated query params
  def merge_query_options(opts)
		# return nil if opts is empty, else concat
		opts.blank? ? nil : '?' + opts.to_a.map {|k,v| "#{k}=#{v}"}.join("&")
	end

  # create a map of workspace entities based on a list of names and a type
  #
  # param: entity_names (Array) => array of entity names
  # param: entity_type (String) => type of entity that all names belong to
  #
  # return: array of key/value pairs of entityName: [name], entityType: entity_type
  def create_entity_map(entity_names, entity_type)
		map = []
		entity_names.each do |name|
			map << {entityName: name, entityType: entity_type}
		end
		map
	end

  # return a more user-friendly error message
  #
  # param: error (RestClient::Exception) => an RestClient error object
  #
  # return: String representation of complete error message, with http body if present
	def parse_error_message(error)
		if error.http_body.blank?
			error.message
		else
			begin
				error_hash = JSON.parse(error.http_body)
				if error_hash.has_key?('message')
					return error_hash['message']
				end
			rescue => e
				Rails.logger.error e.message
				error.message + ': ' + error.http_body
			end
		end
	end
end<|MERGE_RESOLUTION|>--- conflicted
+++ resolved
@@ -25,15 +25,12 @@
 	WORKSPACE_PERMISSIONS = ['OWNER', 'READER', 'WRITER', 'NO ACCESS']
   # List of user group roles
   USER_GROUP_ROLES = %w(admin member)
-<<<<<<< HEAD
 	# List of billing project roles
 	BILLING_PROJECT_ROLES = %w(user owner)
-=======
   # List of available 'operations' or updating FireCloud workspace entities or attributes
   AVAILABLE_OPS = %w(AddUpdateAttribute RemoveAttribute AddListMember RemoveListMember)
   # List of projects where computes are not permitted (will cause all workspaces created to set owner acls to WRITER instead of OWNER)
   COMPUTE_BLACKLIST = %w(single-cell-portal)
->>>>>>> 98463dae
 
 	## CONSTRUCTOR
 	#
