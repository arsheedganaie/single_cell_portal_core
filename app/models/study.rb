class Study

  ###
  #
  # Study: main object class for portal; stores information regarding study objects and references to FireCloud workspaces,
  # access controls to viewing study objects, and also used as main parsing class for uploaded study files.
  #
  ###

  include Mongoid::Document
  include Mongoid::Timestamps

  ###
  #
  # FIRECLOUD METHODS
  #
  ###

  # prefix for FireCloud workspaces, defaults to blank in production
  WORKSPACE_NAME_PREFIX = Rails.env != 'production' ? Rails.env + '-' : ''

  # instantiate one FireCloudClient to avoid creating too many tokens
  @@firecloud_client = FireCloudClient.new

  # getter for FireCloudClient instance
  def self.firecloud_client
    @@firecloud_client
  end

  # method to renew firecloud client (forces new access token for API and reinitializes storage driver)
  def self.refresh_firecloud_client
    begin
      @@firecloud_client = FireCloudClient.new
      true
    rescue => e
      Rails.logger.error "#{Time.now}: unable to refresh FireCloud client: #{e.message}"
      e.message
    end
  end

  ###
  #
  # SETTINGS, ASSOCIATIONS AND SCOPES
  #
  ###

  # pagination
  def self.per_page
    5
  end

  # associations and scopes
  belongs_to :user
  has_many :study_files, dependent: :delete do
    def by_type(file_type)
      if file_type.is_a?(Array)
        where(queued_for_deletion: false, :file_type.in => file_type).to_a
      else
        where(queued_for_deletion: false, file_type: file_type).to_a
      end
    end

    def non_primary_data
      where(queued_for_deletion: false).not_in(file_type: 'Fastq').to_a
    end

    def valid
      where(queued_for_deletion: false, :generation.ne => nil).to_a
    end
  end

  has_many :expression_scores, dependent: :delete do
    def by_gene(gene, study_file_ids)
      found_scores = any_of({gene: gene, :study_file_id.in => study_file_ids}, {searchable_gene: gene.downcase, :study_file_id.in => study_file_ids}).to_a
      if found_scores.empty?
        return []
      else
        # since we can have duplicate genes but not cells, merge into one object for rendering
        merged_scores = {'searchable_gene' => gene.downcase, 'gene' => gene, 'scores' => {}}
        found_scores.each do |score|
          merged_scores['scores'].merge!(score.scores)
        end
        return [merged_scores]
      end
    end

    def unique_genes
      pluck(:gene).uniq
    end
  end

  has_many :precomputed_scores, dependent: :delete do
    def by_name(name)
      where(name: name).first
    end
  end

  has_many :study_shares, dependent: :destroy do
    def can_edit
      where(permission: 'Edit').map(&:email)
    end

    def can_view
      all.to_a.map(&:email)
    end
  end

  has_many :cluster_groups, dependent: :delete do
    def by_name(name)
      find_by(name: name)
    end
  end

  has_many :data_arrays, dependent: :delete do
    def by_name_and_type(name, type)
      where(name: name, array_type: type).order_by(&:array_index).to_a
    end
  end

  has_many :study_metadata, dependent: :delete do
    def by_name_and_type(name, type)
      where(name: name, annotation_type: type).to_a
    end
  end

  has_many :directory_listings, dependent: :delete do
    def unsynced
      where(sync_status: false).to_a
    end

    # all synced directories, regardless of type
    def are_synced
      where(sync_status: true).to_a
    end

    # synced directories of a specific type
    def synced_by_type(file_type)
      where(sync_status: true, file_type: file_type).to_a
    end

    # primary data directories
    def primary_data
      where(sync_status: true, :file_type.in => DirectoryListing::PRIMARY_DATA_TYPES).to_a
    end

    # non-primary data directories
    def non_primary_data
      where(sync_status: true, :file_type.nin => DirectoryListing::PRIMARY_DATA_TYPES).to_a
    end
  end

  # User annotations are per study
  has_many :user_annotations, dependent: :delete
  has_many :user_data_arrays, dependent: :delete

  # field definitions
  field :name, type: String
  field :embargo, type: Date
  field :url_safe_name, type: String
  field :description, type: String
  field :firecloud_workspace, type: String
  field :firecloud_project, type: String, default: FireCloudClient::PORTAL_NAMESPACE
  field :bucket_id, type: String
  field :data_dir, type: String
  field :public, type: Boolean, default: true
  field :queued_for_deletion, type: Boolean, default: false
  field :initialized, type: Boolean, default: false
  field :view_count, type: Integer, default: 0
  field :cell_count, type: Integer, default: 0
  field :gene_count, type: Integer, default: 0
  field :view_order, type: Float, default: 100.0
  field :use_existing_workspace, type: Boolean, default: false
  field :default_options, type: Hash, default: {} # extensible hash where we can put arbitrary values as 'defaults'

  accepts_nested_attributes_for :study_files, allow_destroy: true
  accepts_nested_attributes_for :study_shares, allow_destroy: true, reject_if: proc { |attributes| attributes['email'].blank? }

  ###
  #
  # VALIDATIONS & CALLBACKS
  #
  ###

  # custom validator since we need everything to pass in a specific order (otherwise we get orphaned FireCloud workspaces)
  validate :initialize_with_new_workspace, on: :create, if: Proc.new {|study| !study.use_existing_workspace}
  validate :initialize_with_existing_workspace, on: :create, if: Proc.new {|study| study.use_existing_workspace}

  # populate specific errors for study shares since they share the same form
  validate do |study|
    study.study_shares.each do |study_share|
      next if study_share.valid?
      study_share.errors.full_messages.each do |msg|
        errors.add(:base, "Share Error - #{msg}")
      end
    end
  end

  # update validators
  validates_uniqueness_of :name, on: :update, message: ": %{value} has already been taken.  Please choose another name."
  validates_presence_of   :name, on: :update
  validates_uniqueness_of :url_safe_name, on: :update, message: ": The name you provided tried to create a public URL (%{value}) that is already assigned.  Please rename your study to a different value."

  # callbacks
  before_validation :set_url_safe_name
  before_validation :set_data_dir, :set_firecloud_workspace_name, on: :create
  # before_save       :verify_default_options
  after_create      :make_data_dir, :set_default_participant
  after_destroy     :remove_data_dir

  # search definitions
  index({"name" => "text", "description" => "text"})

  ###
  #
  # ACCESS CONTROL METHODS
  #
  ###

  # return all studies that are editable by a given user
  def self.editable(user)
    if user.admin?
      self.where(queued_for_deletion: false).to_a
    else
      studies = self.where(queued_for_deletion: false, user_id: user._id).to_a
      shares = StudyShare.where(email: user.email, permission: 'Edit').map(&:study).select {|s| !s.queued_for_deletion }
      [studies + shares].flatten.uniq
    end
  end

  # return all studies that are viewable by a given user as a Mongoid criterion
  def self.viewable(user)
    if user.admin?
      self.where(queued_for_deletion: false)
    else
      public = self.where(public: true, queued_for_deletion: false).map(&:_id)
      owned = self.where(user_id: user._id, public: false, queued_for_deletion: false).map(&:_id)
      shares = StudyShare.where(email: user.email).map(&:study).select {|s| !s.queued_for_deletion }.map(&:_id)
      intersection = public + owned + shares
      # return Mongoid criterion object to use with pagination
      Study.in(:_id => intersection)
    end
  end

  # return all studies either owned by or shared with a given user as a Mongoid criterion
  def self.accessible(user)
    if user.admin?
      self.where(queued_for_deletion: false)
    else
      owned = self.where(user_id: user._id, queued_for_deletion: false).map(&:_id)
      shares = StudyShare.where(email: user.email).map(&:study).select {|s| !s.queued_for_deletion }.map(&:_id)
      intersection = owned + shares
      Study.in(:_id => intersection)
    end
  end

  # check if a give use can edit study
  def can_edit?(user)
    user.nil? ? false : self.admins.include?(user.email)
  end

  # check if a given user can view study by share (does not take public into account - use Study.viewable(user) instead)
  def can_view?(user)
    if user.nil?
      false
    else
      self.can_edit?(user) || self.study_shares.can_view.include?(user.email)
    end
  end

  # check if a user can download data directly from the bucket
  def can_direct_download?(user)
    if user.nil?
      false
    else
      self.user.email == user.email || self.study_shares.can_view.include?(user.email)
    end
  end

  # check if user can delete a study - only owners can
  def can_delete?(user)
    self.user_id == user.id || user.admin?
  end

  # check if a user can run workflows on the given study
  def can_compute?(user)
    if user.nil?
      false
    else
      workspace_acl = Study.firecloud_client.get_workspace_acl(self.firecloud_project, self.firecloud_workspace)
      workspace_acl['acl'][user.email].nil? ? false : workspace_acl['acl'][user.email]['canCompute']
    end
  end

  # list of emails for accounts that can edit this study
  def admins
    [self.user.email, self.study_shares.can_edit, User.where(admin: true).pluck(:email)].flatten.uniq
  end

  # check if study is still under embargo or whether given user can bypass embargo
  def embargoed?(user)
    if user.nil?
      self.check_embargo?
    else
      # must not be viewable by current user & embargoed to be true
      !self.can_view?(user) && self.check_embargo?
    end
  end

  # helper method to check embargo status
  def check_embargo?
    self.embargo.nil? || self.embargo.blank? ? false : Date.today <= self.embargo
  end

  # label for study visibility
  def visibility
    self.public? ? "<span class='sc-badge bg-success text-success'>Public</span>".html_safe : "<span class='sc-badge bg-danger text-danger'>Private</span>".html_safe
  end

  # helper method to return key-value pairs of sharing permissions local to portal (not what is persisted in FireCloud)
  # primarily used when syncing study with FireCloud workspace
  def local_acl
    acl = {
        "#{self.user.email}" => (Rails.env == 'production' && FireCloudClient::COMPUTE_BLACKLIST.include?(self.firecloud_project)) ? 'Edit' : 'Owner'
    }
    self.study_shares.each do |share|
      acl["#{share.email}"] = share.permission
    end
    acl
  end

  ###
  #
  # DATA PATHS & URLS
  #
  ###

  # file path to study public folder
  def data_public_path
    Rails.root.join('public', 'single_cell', 'data', self.url_safe_name)
  end

  # file path to upload storage directory
  def data_store_path
    Rails.root.join('data', self.data_dir)
  end

  # helper to generate a URL to a study's FireCloud workspace
  def workspace_url
    "https://portal.firecloud.org/#workspaces/#{self.firecloud_project}/#{self.firecloud_workspace}"
  end

  # helper to generate a URL to a study's GCP bucket
  def google_bucket_url
    "https://console.cloud.google.com/storage/browser/#{self.bucket_id}"
  end

  # helper to generate a URL to a specific FireCloud submission inside a study's GCP bucket
  def submission_url(submission_id)
    self.google_bucket_url + "/#{submission_id}"
  end

  ###
  #
  # DEFAULT OPTIONS METHODS
  #
  ###

  # helper to return default cluster to load, will fall back to first cluster if no preference has been set
  # or default cluster cannot be loaded
  def default_cluster
    default = self.cluster_groups.first
    unless self.default_options[:cluster].nil?
      new_default = self.cluster_groups.by_name(self.default_options[:cluster])
      unless new_default.nil?
        default = new_default
      end
    end
    default
  end

  # helper to return default annotation to load, will fall back to first available annotation if no preference has been set
  # or default annotation cannot be loaded
  def default_annotation
    default_cluster = self.default_cluster
    default_annot = self.default_options[:annotation]
    # in case default has not been set
    if default_annot.nil?
      if !default_cluster.nil? && default_cluster.cell_annotations.any?
        annot = default_cluster.cell_annotations.first
        default_annot = "#{annot[:name]}--#{annot[:type]}--cluster"
      elsif self.study_metadata.any?
        metadatum = self.study_metadata.first
        default_annot = "#{metadatum.name}--#{metadatum.annotation_type}--study"
      else
        # annotation won't be set yet if a user is parsing metadata without clusters, or vice versa
        default_annot = nil
      end
    end
    default_annot
  end

  # helper to return default annotation type (group or numeric)
  def default_annotation_type
    if self.default_options[:annotation].nil?
      nil
    else
      # middle part of the annotation string is the type, e.g. Label--group--study
      self.default_options[:annotation].split('--')[1]
    end
  end

  # return color profile value, converting blanks to nils
  def default_color_profile
    self.default_options[:color_profile].presence
  end

  # return the value of the expression axis label
  def default_expression_label
    label = self.default_options[:expression_label].presence
    label.nil? ? 'Expression' : label
  end

  # determine if a user has supplied an expression label
  def has_expression_label?
    !self.default_options[:expression_label].blank?
  end

  # determine whether or not the study owner wants to receive update emails
  def deliver_emails?
    if self.default_options[:deliver_emails].blank?
      true
    else
      self.default_options[:deliver_emails]
    end
  end

  # default size for cluster points
  def default_cluster_point_size
    if self.default_options[:cluster_point_size].blank?
      6
    else
      self.default_options[:cluster_point_size].to_i
    end
  end

  # default size for cluster points
  def show_cluster_point_borders?
    if self.default_options[:cluster_point_border].blank?
      true
    else
      self.default_options[:cluster_point_border] == 'true'
    end
  end

  def default_cluster_point_alpha
    if self.default_options[:cluster_point_alpha].blank?
      1.0
    else
      self.default_options[:cluster_point_alpha].to_f
    end
  end

  ###
  #
  # INSTANCE VALUE SETTERS & GETTERS
  #
  ###

  # helper method to get number of unique single cells
  def set_cell_count(file_type)
    @cell_count = 0
    case file_type
      when 'Metadata'
        metadata_name, metadata_type = StudyMetadatum.where(study_id: self.id).pluck(:name, :annotation_type).flatten
        @cell_count = self.study_metadata_values(metadata_name, metadata_type).keys.size
    end
    self.update!(cell_count: @cell_count)
    Rails.logger.info "#{Time.now}: Setting cell count in #{self.name} to #{@cell_count}"
  end

  # helper method to set the number of unique genes in this study
  def set_gene_count
    gene_count = self.expression_scores.pluck(:gene).uniq.count
    Rails.logger.info "#{Time.now}: setting gene count in #{self.name} to #{gene_count}"
    self.update!(gene_count: gene_count)
  end

  # return a count of the number of fastq files both uploaded and referenced via directory_listings for a study
  def primary_data_file_count
    study_file_count = self.study_files.by_type('Fastq').size
    directory_listing_count = self.directory_listings.primary_data.map {|d| d.files.size}.reduce(0, :+)
    study_file_count + directory_listing_count
  end

  # count of all files in a study, regardless of type
  def total_file_count
    self.study_files.non_primary_data.count + self.primary_data_file_count
  end

  # return a count of the number of miscellanous files both uploaded and referenced via directory_listings for a study
  def misc_directory_file_count
    self.directory_listings.non_primary_data.map {|d| d.files.size}.reduce(0, :+)
  end

  # count the number of cluster-based annotations in a study
  def cluster_annotation_count
    self.cluster_groups.map {|c| c.cell_annotations.size}.reduce(0, :+)
  end

  ###
  #
  # METADATA METHODS
  #
  ###

  # return an array of all single cell names in study
  def all_cells
    self.study_metadata.first.cell_annotations.keys
  end

  # return a hash keyed by cell name of the requested study_metadata values
  def study_metadata_values(metadata_name, metadata_type)
    metadata_objects = self.study_metadata.by_name_and_type(metadata_name, metadata_type)
    vals = {}
    metadata_objects.each do |metadata|
      vals.merge!(metadata.cell_annotations)
    end
    vals
  end

  # return array of possible values for a given study_metadata annotation (valid only for group-based)
  def study_metadata_keys(metadata_name, metadata_type)
    vals = []
    unless metadata_type == 'numeric'
      metadata_objects = self.study_metadata.by_name_and_type(metadata_name, metadata_type)
      metadata_objects.each do |metadata|
        vals += metadata.values
      end
    end
    vals.uniq
  end

  ###
  #
  # STUDYFILE GETTERS
  #
  ###


  # helper to build a study file of the requested type
  def build_study_file(attributes)
    self.study_files.build(attributes)
  end

  # helper method to access all cluster definitions files
  def cluster_ordinations_files
    self.study_files.by_type('Cluster')
  end

  # helper method to access cluster definitions file by name
  def cluster_ordinations_file(name)
    self.study_files.find_by(file_type: 'Cluster', name: name)
  end

  # helper method to directly access expression matrix files
  def expression_matrix_files
    self.study_files.by_type('Expression Matrix')
  end

  # helper method to directly access expression matrix file file by name
  def expression_matrix_file(name)
    self.study_files.find_by(file_type:'Expression Matrix', name: name)
  end
  # helper method to directly access metadata file
  def metadata_file
    self.study_files.by_type('Metadata').first
  end

  ###
  #
  # DELETE METHODS
  #
  ###

  # nightly cron to delete any studies that are 'queued for deletion'
  # will run after database is re-indexed to make performance better
  # calls delete_all on collections to minimize memory usage
  def self.delete_queued_studies
    studies = self.where(queued_for_deletion: true)
    studies.each do |study|
      Rails.logger.info "#{Time.now}: deleting queued study #{study.name}"
      ExpressionScore.where(study_id: study.id).delete_all
      DataArray.where(study_id: study.id).delete_all
      StudyMetadatum.where(study_id: study.id).delete_all
      PrecomputedScore.where(study_id: study.id).delete_all
      ClusterGroup.where(study_id: study.id).delete_all
      StudyFile.where(study_id: study.id).delete_all
      DirectoryListing.where(study_id: study.id).delete_all
      UserAnnotation.where(study_id: study.id).delete_all
      UserAnnotationShare.where(study_id: study.id).delete_all
      UserDataArray.where(study_id: study.id).delete_all
      # now destroy study to ensure everything is removed
      study.destroy
      Rails.logger.info "#{Time.now}: delete of #{study.name} completed"
    end
    true
  end

  ###
  #
  # MISCELLANOUS METHODS
  #
  ###

  # transform expression data from db into mtx format
  def expression_to_mtx
    puts "Generating MTX file for #{self.name} expression data"
    puts 'Reading source data'
    expression_scores = self.expression_scores.to_a
    score_count = expression_scores.size
    cell_count = self.cell_count
    total_values = expression_scores.inject(0) {|total, score| total + score.scores.size}
    puts 'Creating file and writing headers'
    output_file = File.new(self.data_store_path.to_s + '/expression_matrix.mtx', 'w+')
    output_file.write "#{score_count}\t#{cell_count}\t#{total_values}\n"
    puts 'Headers successfully written'
    counter = 0
    expression_scores.each do |entry|
      gene = entry.gene
      entry.scores.each do |cell, score|
        output_file.write "#{gene}\t#{cell}\t#{score}\n"
      end
      counter += 1
      if counter % 1000 == 0
        puts "#{counter} genes written out of #{score_count}"
      end
    end
    puts 'Finished!'
    puts "Output file: #{File.absolute_path(output_file)}"
    output_file.close
  end

  # regenerate an expression matrix from database records
  def regenerate_expression_matrix(expression_study_file)
    puts "regenerating #{expression_study_file.upload_file_name} expression matrix"

    # load cell arrays to create headers
    expression_cell_arrays = self.data_arrays.where(cluster_name: expression_study_file.upload_file_name).to_a
    all_cells = expression_cell_arrays.map(&:values).flatten

    # create new file and write headers
    if expression_study_file.upload_content_type == 'application/gzip'
      @new_expression_file = Zlib::GzipWriter.open(File.join(self.data_store_path, expression_study_file.upload_file_name))
    else
      @new_expression_file = File.new(File.join(self.data_store_path, expression_study_file.upload_file_name), 'w')
    end
    headers = ['GENE', all_cells].flatten.join("\t")
    @new_expression_file.write headers + "\n"

    # load expression scores for requested file and write
    puts "loading expression data from #{self.name}"
    expression_scores = self.expression_scores.where(study_file_id: expression_study_file.id).to_a
    expression_scores.each do |expression|
      puts "writing #{expression.gene} scores"
      @new_expression_file.write "#{expression.gene}\t"
      vals = []
      all_cells.each do |cell|
        vals << expression.scores[cell].to_f
      end
      @new_expression_file.write vals.join("\t") + "\n"
    end
    puts "all scores complete"

    # return filepath
    filepath = @new_expression_file.path
    @new_expression_file.close
    filepath
  end

  # perform a sanity check to look for any missing files in remote storage
  def self.storage_sanity_check
    puts 'Performing global storage sanity check for all studies'
    @missing_files = []
    self.where(queued_for_deletion: false).to_a.each do |study|
      puts "Performing check for '#{study.name}'"
      puts "Beginning with study_files"
      # begin with study_files
      files = study.study_files.valid
      files.each do |file|
        file_location = file.remote_location.blank? ? file.upload_file_name : file.remote_location
        puts "Checking file: #{file_location}"
        # if file has no generation tag, then we know the upload failed
        if file.generation.blank?
          puts "#{file_location} was never uploaded to #{study.bucket_id} (no generation tag)"
          @missing_files << {filename: file_location, study: study.name, owner: study.user.email, reason: 'Upload never completed (no generation tag)'}
        else
          begin
            # check remote file for existence
<<<<<<< HEAD
            remote_file = Study.firecloud_client.get_workspace_file(study.firecloud_project,study.firecloud_workspace, file_location)
=======
            remote_file = Study.firecloud_client.get_workspace_file(study.firecloud_project, study.firecloud_workspace, file_location)
>>>>>>> f928f771
            if remote_file.nil?
              puts "#{file_location} not found in #{study.bucket_id}"
              @missing_files << {filename: file_location, study: study.name, owner: study.user.email, reason: "File missing from bucket: #{study.bucket_id}"}
            end
          rescue => e
            puts "#{Time.now}: error in performing sanity check on #{study.name}: #{e.message}"
            @missing_files << {filename: file_location, study: study.name, owner: study.user.email, reason: "Error retrieving remote file: #{e.message}"}
          end
        end
      end
      # next check directory_listings
      directories = study.directory_listings.are_synced
      directories.each do |directory|
        puts "Checking directory: #{directory.name}"
        directory.files.each do |file|
          file_location = file['name']
          puts "Checking directory file: #{file_location}"
          begin
            # check remote file for existence
<<<<<<< HEAD
            remote_file = Study.firecloud_client.get_workspace_file(study.firecloud_project,study.firecloud_workspace, file_location)
=======
            remote_file = Study.firecloud_client.get_workspace_file(study.firecloud_project, study.firecloud_workspace, file_location)
>>>>>>> f928f771
            if remote_file.nil?
              puts "#{file_location} not found in #{study.bucket_id}"
              @missing_files << {filename: file_location, study: study.name, owner: study.user.email, reason: "File missing from bucket: #{study.bucket_id}"}
            end
          rescue => e
            puts "#{Time.now}: error in performing sanity check on #{study.name}: #{e.message}"
            @missing_files << {filename: file_location, study: study.name, owner: study.user.email, reason: "Error retrieving remote file: #{e.message}"}
          end
        end
      end
    end
    puts "Sanity check complete!"
    puts "Missing files found: #{@missing_files.size}"
    if @missing_files.any?
      SingleCellMailer.sanity_check(@missing_files).deliver_now
    else
      SingleCellMailer.admin_notification('Sanity check results: All files accounted for', nil, '<p>No missing files found!</p>').deliver_now
    end
  end

  ###
  #
  # PARSERS
  #
  ###

  # method to parse master expression scores file for study and populate collection
  # this parser assumes the data is a non-sparse square matrix
  def initialize_expression_scores(expression_file, user, opts={local: true})
    @count = 0
    @message = []
    @last_line = ""
    start_time = Time.now
    @validation_error = false
    @file_location = expression_file.upload.path

    # before anything starts, check if file has been uploaded locally or needs to be pulled down from FireCloud first
    if !opts[:local]
      # make sure data dir exists first
      self.make_data_dir
      Study.firecloud_client.execute_gcloud_method(:download_workspace_file, self.firecloud_project, self.firecloud_workspace, expression_file.remote_location, self.data_store_path)
      @file_location = File.join(self.data_store_path, expression_file.remote_location)
    end

    # next, check if this is a re-parse job, in which case we need to remove all existing entries first
    if opts[:reparse]
      self.expression_scores.delete_all
      expression_file.invalidate_cache_by_file_type
    end

    # validate headers
    begin
      if expression_file.upload_content_type == 'application/gzip'
        Rails.logger.info "#{Time.now}: Parsing #{expression_file.name} as application/gzip"
        file = Zlib::GzipReader.open(@file_location)
      else
        Rails.logger.info "#{Time.now}: Parsing #{expression_file.name} as text/plain"
        file = File.open(@file_location, 'rb')
      end
      cells = file.readline.split(/[\t,]/).map(&:strip)
      @last_line = "#{expression_file.name}, line 1"
      if !['gene', ''].include?(cells.first.downcase) || cells.size <= 1
        expression_file.update(parse_status: 'failed')
        @validation_error = true
      end
      file.close
    rescue => e
      error_message = "Unexpected error: #{e.message}"
      filename = expression_file.name
      expression_file.destroy
      Rails.logger.info Time.now.to_s + ': ' + error_message
      SingleCellMailer.notify_user_parse_fail(user.email, "Expression file: '#{filename}' parse has failed", error_message).deliver_now
      raise StandardError, error_message
    end

    # raise validation error if needed
    if @validation_error
      error_message = "file header validation failed: first header should be GENE or blank followed by cell names"
      filename = expression_file.name
      expression_file.destroy
      Rails.logger.info Time.now.to_s + ': ' + error_message
      SingleCellMailer.notify_user_parse_fail(user.email, "Expression file: '#{filename}' parse has failed", error_message).deliver_now
      raise StandardError, error_message
    end

    # begin parse
    begin
      Rails.logger.info "#{Time.now}: Beginning expression score parse from #{expression_file.name} for #{self.name}"
      expression_file.update(parse_status: 'parsing')
      # open data file and grab header row with name of all cells, deleting 'GENE' at start
      # determine proper reader
      if expression_file.upload_content_type == 'application/gzip'
        expression_data = Zlib::GzipReader.open(@file_location)
      else
        expression_data = File.open(@file_location, 'rb')
      end
      cells = expression_data.readline.rstrip.split(/[\t,]/).map(&:strip)
      @last_line = "#{expression_file.name}, line 1"

      cells.shift

      # validate that new expression matrix does not have repeated cells, raise error if repeats found
      existing_cells = self.data_arrays.by_name_and_type('All Cells', 'cells').map(&:values).flatten
      uniques = cells - existing_cells

      unless uniques.size == cells.size
        repeats = cells - uniques
        raise StandardError, "cell names validation failed; repeated cells were found: #{repeats.join(', ')}"
      end

      # store study id for later to save memory
      study_id = self._id
      @records = []
      # keep a running record of genes already parsed to catch validation errors before they happen
      # this is needed since we're creating records in batch and won't know which gene was responsible
      @genes_parsed = []
      Rails.logger.info "#{Time.now}: Expression scores loaded, starting record creation for #{self.name}"
      while !expression_data.eof?
        # grab single row of scores, parse out gene name at beginning
        line = expression_data.readline.strip.encode('UTF-8', invalid: :replace, undef: :replace, replace: '')
        if line.strip.blank?
          next
        else
          row = line.split(/[\t,]/).map(&:strip)
          @last_line = "#{expression_file.name}, line #{expression_data.lineno}"

          gene_name = row.shift
          # check for duplicate genes
          if @genes_parsed.include?(gene_name)
            user_error_message = "You have a duplicate gene entry (#{gene_name}) in your gene list.  Please check your file and try again."
            error_message = "Duplicate gene #{gene_name} in #{expression_file.name} (#{expression_file._id}) for study: #{self.name}"
            Rails.logger.info error_message
            raise StandardError, user_error_message
          else
            @genes_parsed << gene_name
          end

          # convert all remaining strings to floats, then store only significant values (!= 0)
          scores = row.map(&:to_f)
          significant_scores = {}
          scores.each_with_index do |score, index|
            unless score == 0.0
              significant_scores[cells[index]] = score
            end
          end
          # create expression score object
          @records << {gene: gene_name, searchable_gene: gene_name.downcase, scores: significant_scores, study_id: study_id, study_file_id: expression_file._id}
          @count += 1
          if @count % 1000 == 0
            ExpressionScore.create(@records)
            @records = []
            Rails.logger.info "Processed #{@count} expression scores from #{expression_file.name} for #{self.name}"
          end
        end
      end
      Rails.logger.info "#{Time.now}: Creating last #{@records.size} expression scores from #{expression_file.name} for #{self.name}"
      ExpressionScore.create!(@records)

      # launch job to set gene count
      self.set_gene_count

      # set the default expression label if the user supplied one
      if !self.has_expression_label? && !expression_file.y_axis_label.blank?
        Rails.logger.info "#{Time.now}: Setting default expression label in #{self.name} to '#{expression_file.y_axis_label}'"
        opts = self.default_options
        self.update!(default_options: opts.merge(expression_label: expression_file.y_axis_label))
      end

      # chunk into pieces as necessary
      cells.each_slice(DataArray::MAX_ENTRIES).with_index do |slice, index|
        # create array of all cells for study
        @cell_data_array = self.data_arrays.build(name: 'All Cells', cluster_name: expression_file.name, array_type: 'cells', array_index: index + 1, study_file_id: expression_file._id, cluster_group_id: expression_file._id, values: slice)
        Rails.logger.info "#{Time.now}: Saving all cells data array ##{@cell_data_array.array_index} using #{expression_file.name} for #{self.name}"
        @cell_data_array.save!
      end

      # clean up, print stats
      expression_data.close
      expression_file.update(parse_status: 'parsed')

      end_time = Time.now
      time = (end_time - start_time).divmod 60.0
      @message << "#{Time.now}: #{expression_file.name} parse completed!"
      @message << "Gene-level entries created: #{@count}"
      @message << "Total Time: #{time.first} minutes, #{time.last} seconds"
      Rails.logger.info @message.join("\n")
      # set initialized to true if possible
      if self.cluster_ordinations_files.any? && !self.metadata_file.nil? && !self.initialized?
        Rails.logger.info "#{Time.now}: initializing #{self.name}"
        self.update!(initialized: true)
        Rails.logger.info "#{Time.now}: #{self.name} successfully initialized"
      end

      begin
        SingleCellMailer.notify_user_parse_complete(user.email, "Expression file: '#{expression_file.name}' has completed parsing", @message).deliver_now
      rescue => e
        Rails.logger.error "#{Time.now}: Unable to deliver email: #{e.message}"
      end

      Rails.logger.info "#{Time.now}: determining upload status of expression file: #{expression_file.upload_file_name}"
      # now that parsing is complete, we can move file into storage bucket and delete local (unless we downloaded from FireCloud to begin with)
      if opts[:local]
        begin
          Rails.logger.info "#{Time.now}: preparing to upload expression file: #{expression_file.upload_file_name} to FireCloud"
          self.send_to_firecloud(expression_file)
        rescue => e
          Rails.logger.info "#{Time.now}: Expression file: #{expression_file.upload_file_name} failed to upload to FireCloud due to #{e.message}"
          SingleCellMailer.notify_admin_upload_fail(expression_file, e.message).deliver_now
        end
      else
        # we have the file in FireCloud already, so just delete it
        begin
          Rails.logger.info "#{Time.now}: deleting local file #{expression_file.upload_file_name} after successful parse; file already exists in #{self.bucket_id}"
          File.delete(@file_location)
        rescue => e
          # we don't really care if the delete fails, we can always manually remove it later as the file is in FireCloud already
          Rails.logger.error "#{Time.now}: Could not delete #{expression_file.name} in study #{self.name}; aborting"
          SingleCellMailer.admin_notification('Local file deletion failed', nil, "The file at #{@file_location} failed to clean up after parsing, please remove.").deliver_now
        end
      end
    rescue => e
      # error has occurred, so clean up records and remove file
      ExpressionScore.where(study_id: self.id, study_file_id: expression_file.id).delete_all
      DataArray.where(study_id: self.id, study_file_id: expression_file.id).delete_all
      filename = expression_file.name
      expression_file.destroy
      error_message = "#{@last_line}: #{e.message}"
      Rails.logger.info Time.now.to_s + ': ' + error_message
      SingleCellMailer.notify_user_parse_fail(user.email, "Expression file: '#{filename}' parse has failed", error_message).deliver_now
    end
    true
  end

  # parse single cluster coordinate & metadata file (name, x, y, z, metadata_cols* format)
  # uses cluster_group model instead of single clusters; group membership now defined by metadata
  # stores point data in cluster_group_data_arrays instead of single_cells and cluster_points
  def initialize_cluster_group_and_data_arrays(ordinations_file, user, opts={local: true})

    @file_location = ordinations_file.upload.path
    # before anything starts, check if file has been uploaded locally or needs to be pulled down from FireCloud first
    if !opts[:local]
      # make sure data dir exists first
      self.make_data_dir
      Study.firecloud_client.execute_gcloud_method(:download_workspace_file, self.firecloud_project, self.firecloud_workspace, ordinations_file.remote_location, self.data_store_path)
      @file_location = File.join(self.data_store_path, ordinations_file.remote_location)
    end

    # next, check if this is a re-parse job, in which case we need to remove all existing entries first
    if opts[:reparse]
      self.cluster_groups.where(study_file_id: ordinations_file.id).delete_all
      self.data_arrays.where(study_file_id: ordinations_file.id).delete_all
      ordinations_file.invalidate_cache_by_file_type
    end

    # validate headers of cluster file
    @validation_error = false
    start_time = Time.now
    begin
      d_file = File.open(@file_location, 'rb')
      headers = d_file.readline.split(/[\t,]/).map(&:strip)
      second_header = d_file.readline.split(/[\t,]/).map(&:strip)
      @last_line = "#{ordinations_file.name}, line 1"
      # must have at least NAME, X and Y fields
      unless (headers & %w(NAME X Y)).size == 3 && second_header.include?('TYPE')
        ordinations_file.update(parse_status: 'failed')
        @validation_error = true
      end
      d_file.close
    rescue => e
      ordinations_file.update(parse_status: 'failed')
      error_message = "#{e.message}"
      Rails.logger.info Time.now.to_s + ': ' + error_message
      filename = ordinations_file.upload_file_name
      ordinations_file.destroy
      SingleCellMailer.notify_user_parse_fail(user.email, "Cluster file: '#{filename}' parse has failed", error_message).deliver_now
      raise StandardError, error_message
    end

    # raise validation error if needed
    if @validation_error
      error_message = "file header validation failed: should be at least NAME, X, Y with second line starting with TYPE"
      Rails.logger.info Time.now.to_s + ': ' + error_message
      filename = ordinations_file.upload_file_name
      ordinations_file.destroy
      SingleCellMailer.notify_user_parse_fail(user.email, "Cluster file: '#{filename}' parse has failed", error_message).deliver_now
      raise StandardError, error_message
    end

    @message = []
    @cluster_metadata = []
    @point_count = 0
    # begin parse
    begin
      cluster_name = ordinations_file.name
      Rails.logger.info "#{Time.now}: Beginning cluster initialization using #{ordinations_file.upload_file_name} for cluster: #{cluster_name} in #{self.name}"
      ordinations_file.update(parse_status: 'parsing')

      cluster_data = File.open(@file_location, 'rb')
      header_data = cluster_data.readline.encode('UTF-8', invalid: :replace, undef: :replace, replace: '').split(/[\t,]/).map(&:strip)
      type_data = cluster_data.readline.encode('UTF-8', invalid: :replace, undef: :replace, replace: '').split(/[\t,]/).map(&:strip)

      # determine if 3d coordinates have been provided
      is_3d = header_data.include?('Z')
      cluster_type = is_3d ? '3d' : '2d'

      # grad header indices, z index will be nil if no 3d data
      name_index = header_data.index('NAME')
      x_index = header_data.index('X')
      y_index = header_data.index('Y')
      z_index = header_data.index('Z')

      # determine what extra metadata has been provided
      metadata_headers = header_data - %w(NAME X Y Z)
      metadata_headers.each do |metadata|
        idx = header_data.index(metadata)
        # store temporary object with metadata name, index location and data type (group or numeric)
        point_metadata = {
            name: metadata,
            index: idx,
            type: type_data[idx].downcase # downcase type to avoid case matching issues later
        }
        @cluster_metadata << point_metadata
      end

      # create cluster object for use later
      Rails.logger.info "#{Time.now}: Creating cluster group object: #{cluster_name} in study: #{self.name}"
      @domain_ranges = {
          x: [ordinations_file.x_axis_min, ordinations_file.x_axis_max],
          y: [ordinations_file.y_axis_min, ordinations_file.y_axis_max]
      }
      required_values = 4
      if is_3d
        @domain_ranges[:z] = [ordinations_file.z_axis_min, ordinations_file.z_axis_max]
        required_values = 6
      end

      # check if ranges are valid
      unless @domain_ranges.values.flatten.compact.size == required_values
        @domain_ranges = nil
      end

      @cluster_group = self.cluster_groups.build(name: cluster_name,
                                                 study_file_id: ordinations_file._id,
                                                 cluster_type: cluster_type,
                                                 domain_ranges: @domain_ranges
      )

      # add cell-level annotation definitions and save (will be used to populate dropdown menu)
      # this object will not be saved until after parse is done as we need to collect all possible values
      # for group annotations (not needed for numeric)
      cell_annotations = []
      @cluster_metadata.each do |metadata|
        cell_annotations << {
            name: metadata[:name],
            type: metadata[:type],
            header_index: metadata[:index],
            values: []
        }
      end
      @cluster_group.save

      # container to store temporary data arrays until ready to save
      @data_arrays = []
      # create required data_arrays (name, x, y)
      @data_arrays[name_index] = self.data_arrays.build(name: 'text', cluster_name: cluster_name, array_type: 'cells', array_index: 1, study_file_id: ordinations_file._id, cluster_group_id: @cluster_group._id, values: [])
      @data_arrays[x_index] = self.data_arrays.build(name: 'x', cluster_name: cluster_name, array_type: 'coordinates', array_index: 1, study_file_id: ordinations_file._id, cluster_group_id: @cluster_group._id, values: [])
      @data_arrays[y_index] = self.data_arrays.build(name: 'y', cluster_name: cluster_name, array_type: 'coordinates', array_index: 1, study_file_id: ordinations_file._id, cluster_group_id: @cluster_group._id, values: [])

      # add optional data arrays (z, metadata)
      if is_3d
        @data_arrays[z_index] = self.data_arrays.build(name: 'z', cluster_name: cluster_name, array_type: 'coordinates', array_index: 1, study_file_id: ordinations_file._id, cluster_group_id: @cluster_group._id, values: [])
      end
      @cluster_metadata.each do |metadata|
        @data_arrays[metadata[:index]] = self.data_arrays.build(name: metadata[:name], cluster_name: cluster_name, array_type: 'annotations', array_index: 1, study_file_id: ordinations_file._id, cluster_group_id: @cluster_group._id, values: [])
      end

      Rails.logger.info "#{Time.now}: Headers/Metadata loaded for cluster initialization using #{ordinations_file.upload_file_name} for cluster: #{cluster_name} in #{self.name}"
      # begin reading data
      while !cluster_data.eof?
        line = cluster_data.readline.strip.encode('UTF-8', invalid: :replace, undef: :replace, replace: '')
        if line.strip.blank?
          next
        else
          @point_count += 1
          @last_line = "#{ordinations_file.name}, line #{cluster_data.lineno}"
          vals = line.split(/[\t,]/).map(&:strip)
          # assign value to corresponding data_array by column index
          vals.each_with_index do |val, index|
            if @data_arrays[index].values.size >= DataArray::MAX_ENTRIES
              # array already has max number of values, so save it and replace it with a new data array
              # of same name & type with array_index incremented by 1
              current_data_array_index = @data_arrays[index].array_index
              data_array = @data_arrays[index]
              Rails.logger.info "#{Time.now}: Saving data array: #{data_array.name}-#{data_array.array_type}-#{data_array.array_index} using #{ordinations_file.upload_file_name} for cluster: #{cluster_name} in #{self.name}"
              data_array.save
              new_data_array = self.data_arrays.build(name: data_array.name, cluster_name: data_array.cluster_name ,array_type: data_array.array_type, array_index: current_data_array_index + 1, study_file_id: ordinations_file._id, cluster_group_id: @cluster_group._id, values: [])
              @data_arrays[index] = new_data_array
            end
            # determine whether or not value needs to be cast as a float or not
            if type_data[index] == 'numeric'
              @data_arrays[index].values << val.to_f
            else
              @data_arrays[index].values << val
              # check if this is a group annotation, and if so store its value in the cluster_group.cell_annotations
              # hash if the value is not already present
              if type_data[index] == 'group'
                existing_vals = cell_annotations.find {|annot| annot[:name] == header_data[index]}
                metadata_idx = cell_annotations.index(existing_vals)
                unless existing_vals[:values].include?(val)
                  cell_annotations[metadata_idx][:values] << val
                  Rails.logger.info "#{Time.now}: Adding #{val} to #{@cluster_group.name} list of group values for #{header_data[index]}"
                end
              end
            end
          end
        end

      end
      # clean up
      @data_arrays.each do |data_array|
        Rails.logger.info "#{Time.now}: Saving data array: #{data_array.name}-#{data_array.array_type}-#{data_array.array_index} using #{ordinations_file.upload_file_name} for cluster: #{cluster_name} in #{self.name}"
        data_array.save
      end
      cluster_data.close

      # save cell_annotations to cluster_group object
      @cluster_group.update_attributes(cell_annotations: cell_annotations)
      # reload cluster_group to use in messaging
      @cluster_group = ClusterGroup.find_by(study_id: self.id, study_file_id: ordinations_file.id, name: ordinations_file.name)
      ordinations_file.update(parse_status: 'parsed')
      end_time = Time.now
      time = (end_time - start_time).divmod 60.0
      # assemble email message parts
      @message << "#{ordinations_file.upload_file_name} parse completed!"
      @message << "Cluster created: #{@cluster_group.name}, type: #{@cluster_group.cluster_type}"
      if @cluster_group.cell_annotations.any?
        @message << "Annotations:"
        @cluster_group.cell_annotations.each do |annot|
          @message << "#{annot['name']}: #{annot['type']}#{annot['type'] == 'group' ? ' (' + annot['values'].join(',') + ')' : nil}"
        end
      end
      @message << "Total points in cluster: #{@point_count}"
      @message << "Total Time: #{time.first} minutes, #{time.last} seconds"
      # set initialized to true if possible
      if self.expression_scores.any? && self.study_metadata.any? && !self.initialized?
        Rails.logger.info "#{Time.now}: initializing #{self.name}"
        self.update!(initialized: true)
        Rails.logger.info "#{Time.now}: #{self.name} successfully initialized"
      end

      # check to see if a default cluster & annotation have been set yet
      # must load reference to self into a local variable as we cannot call self.save to update attributes
      study_obj = Study.find(self.id)
      if study_obj.default_options[:cluster].nil?
        study_obj.default_options[:cluster] = @cluster_group.name
      end

      if study_obj.default_options[:annotation].nil?
        if @cluster_group.cell_annotations.any?
          cell_annot = @cluster_group.cell_annotations.first
          study_obj.default_options[:annotation] = "#{cell_annot[:name]}--#{cell_annot[:type]}--cluster"
          if cell_annot[:type] == 'numeric'
            # set a default color profile if this is a numeric annotation
            study_obj.default_options[:color_profile] = 'Reds'
          end
        elsif study_obj.study_metadata.any?
          metadatum = study_obj.study_metadata.first
          study_obj.default_options[:annotation] = "#{metadatum.name}--#{metadatum.annotation_type}--study"
          if metadatum.annotation_type == 'numeric'
            # set a default color profile if this is a numeric annotation
            study_obj.default_options[:color_profile] = 'Reds'
          end
        else
          # no possible annotations to set, but enter annotation key into default_options
          study_obj.default_options[:annotation] = nil
        end
      end

      # update study.default_options
      study_obj.save

      # create subsampled data_arrays for visualization
      study_metadata = StudyMetadatum.where(study_id: self.id).to_a
      # determine how many levels to subsample based on size of cluster_group
      required_subsamples = ClusterGroup::SUBSAMPLE_THRESHOLDS.select {|sample| sample < @cluster_group.points}
      required_subsamples.each do |sample_size|
        # create cluster-based annotation subsamples first
        if @cluster_group.cell_annotations.any?
          @cluster_group.cell_annotations.each do |cell_annot|
            @cluster_group.delay.generate_subsample_arrays(sample_size, cell_annot[:name], cell_annot[:type], 'cluster')
          end
        end
        # create study-based annotation subsamples
        study_metadata.each do |metadata|
          @cluster_group.delay.generate_subsample_arrays(sample_size, metadata.name, metadata.annotation_type, 'study')
        end
      end

      begin
        SingleCellMailer.notify_user_parse_complete(user.email, "Cluster file: '#{ordinations_file.upload_file_name}' has completed parsing", @message).deliver_now
      rescue => e
        Rails.logger.error "#{Time.now}: Unable to deliver email: #{e.message}"
      end

      Rails.logger.info "#{Time.now}: determining upload status of ordinations file: #{ordinations_file.upload_file_name}"

      # now that parsing is complete, we can move file into storage bucket and delete local (unless we downloaded from FireCloud to begin with)
      if opts[:local]
        begin
          Rails.logger.info "#{Time.now}: preparing to upload ordinations file: #{ordinations_file.upload_file_name} to FireCloud"
          self.send_to_firecloud(ordinations_file)
        rescue => e
          Rails.logger.info "#{Time.now}: Cluster file: #{ordinations_file.upload_file_name} failed to upload to FireCloud due to #{e.message}"
          SingleCellMailer.notify_admin_upload_fail(ordinations_file, e.message).deliver_now
        end
      else
        # we have the file in FireCloud already, so just delete it
        begin
          Rails.logger.info "#{Time.now}: deleting local file #{ordinations_file.upload_file_name} after successful parse; file already exists in #{self.bucket_id}"
          File.delete(@file_location)
        rescue => e
          # we don't really care if the delete fails, we can always manually remove it later as the file is in FireCloud already
          Rails.logger.error "#{Time.now}: Could not delete #{ordinations_file.name} in study #{self.name}; aborting"
          SingleCellMailer.admin_notification('Local file deletion failed', nil, "The file at #{@file_location} failed to clean up after parsing, please remove.").deliver_now
        end
      end
    rescue => e
      # error has occurred, so clean up records and remove file
      ClusterGroup.where(study_file_id: ordinations_file.id).delete_all
      DataArray.where(study_file_id: ordinations_file.id).delete_all
      filename = ordinations_file.upload_file_name
      ordinations_file.destroy
      error_message = "#{@last_line} ERROR: #{e.message}"
      Rails.logger.info Time.now.to_s + ': ' + error_message
      SingleCellMailer.notify_user_parse_fail(user.email, "Cluster file: '#{filename}' parse has failed", error_message).deliver_now
    end
    true
  end

  # parse a study metadata file and create necessary study_metadata objects
  # study_metadata objects are hashes that store annotations in cell_name/annotation_value pairs
  # call @study.study_metadata_values(metadata_name, metadata_type) to return all values as one hash
  def initialize_study_metadata(metadata_file, user, opts={local: true})

    @file_location = metadata_file.upload.path
    # before anything starts, check if file has been uploaded locally or needs to be pulled down from FireCloud first
    if !opts[:local]
      # make sure data dir exists first
      self.make_data_dir
      Study.firecloud_client.execute_gcloud_method(:download_workspace_file, self.firecloud_project, self.firecloud_workspace, metadata_file.remote_location, self.data_store_path)
      @file_location = File.join(self.data_store_path, metadata_file.remote_location)
    end

    # next, check if this is a re-parse job, in which case we need to remove all existing entries first
    if opts[:reparse]
      self.study_metadata.delete_all
      metadata_file.invalidate_cache_by_file_type
    end

    # validate headers of definition file
    @validation_error = false
    start_time = Time.now
    begin
      Rails.logger.info "#{Time.now}: Validating metadata file headers for #{metadata_file.name} in #{self.name}"
      m_file = File.open(@file_location, 'rb')
      headers = m_file.readline.split(/[\t,]/).map(&:strip)
      @last_line = "#{metadata_file.name}, line 1"
      second_header = m_file.readline.split(/[\t,]/).map(&:strip)
      @last_line = "#{metadata_file.name}, line 2"
      # must have at least NAME and one column, plus TYPE and one value of group or numeric in second line
      unless headers.include?('NAME') && headers.size > 1 && (second_header.uniq.sort - %w(group numeric TYPE)).size == 0 && second_header.size > 1
        metadata_file.update(parse_status: 'failed')
        @validation_error = true
      end
      m_file.close
    rescue => e
      filename = metadata_file.upload_file_name
      metadata_file.destroy
      error_message = "#{@last_line} ERROR: #{e.message}"
      Rails.logger.info Time.now.to_s + ': ' + error_message
      SingleCellMailer.notify_user_parse_fail(user.email, "Metadata file: '#{filename}' parse has failed", error_message).deliver_now
      raise StandardError, error_message
    end

    # raise validation error if needed
    if @validation_error
      error_message = "file header validation failed: should be at least NAME and one other column with second line starting with TYPE followed by either 'group' or 'numeric'"
      filename = metadata_file.upload_file_name
      metadata_file.destroy
      Rails.logger.info Time.now.to_s + ': ' + error_message
      SingleCellMailer.notify_user_parse_fail(user.email, "Metadata file: '#{filename}' parse has failed", error_message).deliver_now
      raise StandardError, error_message
    end

    @metadata_records = []
    @message = []
    # begin parse
    begin
      Rails.logger.info "#{Time.now}: Beginning metadata initialization using #{metadata_file.upload_file_name} in #{self.name}"
      metadata_file.update(parse_status: 'parsing')
      # open files for parsing and grab header & type data
      metadata_data = File.open(@file_location, 'rb')
      header_data = metadata_data.readline.encode('UTF-8', invalid: :replace, undef: :replace, replace: '').split(/[\t,]/).map(&:strip)
      type_data = metadata_data.readline.encode('UTF-8', invalid: :replace, undef: :replace, replace: '').split(/[\t,]/).map(&:strip)
      name_index = header_data.index('NAME')

      # build study_metadata objects for use later
      header_data.each_with_index do |header, index|
        # don't need an object for the cell names, only metadata values
        unless index == name_index
          m_obj = self.study_metadata.build(name: header, annotation_type: type_data[index], study_file_id: metadata_file._id, cell_annotations: {}, values: [])
          @metadata_records[index] = m_obj
        end
      end

      Rails.logger.info "#{Time.now}: Study metadata objects initialized using: #{metadata_file.name} for #{self.name}; beginning parse"
      # read file data
      while !metadata_data.eof?
        line = metadata_data.readline.strip.encode('UTF-8', invalid: :replace, undef: :replace, replace: '')
        if line.strip.blank?
          next
        else
          @last_line = "#{metadata_file.name}, line #{metadata_data.lineno}"
          vals = line.split(/[\t,]/).map(&:strip)

          # assign values to correct study_metadata object
          vals.each_with_index do |val, index|
            unless index == name_index
              if @metadata_records[index].cell_annotations.size >= StudyMetadatum::MAX_ENTRIES
                # study metadata already has max number of values, so save it and replace it with a new study_metadata of same name & type
                metadata = @metadata_records[index]
                Rails.logger.info "Saving study metadata: #{metadata.name}-#{metadata.annotation_type} using #{metadata_file.upload_file_name} in #{self.name}"
                metadata.save
                new_metadata = self.study_metadata.build(name: metadata.name, annotation_type: metadata.annotation_type, study_file_id: metadata_file._id, cell_annotations: {}, values: [])
                @metadata_records[index] = new_metadata
              end
              # determine whether or not value needs to be cast as a float or not
              if type_data[index] == 'numeric'
                @metadata_records[index].cell_annotations.merge!({"#{vals[name_index]}" => val.to_f})
              else
                @metadata_records[index].cell_annotations.merge!({"#{vals[name_index]}" => val})
                # determine if a new unique value needs to be stored in values array
                if type_data[index] == 'group' && !@metadata_records[index].values.include?(val)
                  @metadata_records[index].values << val
                  Rails.logger.info "Adding #{val} to #{@metadata_records[index].name} list of group values for #{header_data[index]}"
                end
              end
            end
          end
        end
      end
      # clean up
      @metadata_records.each do |metadata|
        # since first element is nil to preserve index order from file...
        unless metadata.nil?
          Rails.logger.info "#{Time.now}: Saving study metadata: #{metadata.name}-#{metadata.annotation_type} using #{metadata_file.upload_file_name} in #{self.name}"
          metadata.save
        end
      end
      metadata_data.close
      metadata_file.update(parse_status: 'parsed')

      # set initialized to true if possible
      if self.expression_scores.any? && self.cluster_groups.any? && !self.initialized?
        Rails.logger.info "#{Time.now}: initializing #{self.name}"
        self.update!(initialized: true)
        Rails.logger.info "#{Time.now}: #{self.name} successfully initialized"
      end

      # assemble message
      end_time = Time.now
      time = (end_time - start_time).divmod 60.0
      # assemble email message parts
      @message << "#{Time.now}: #{metadata_file.upload_file_name} parse completed!"
      @message << "Entries created:"
      @metadata_records.each do |metadata|
        unless metadata.nil?
          @message << "#{metadata.name}: #{metadata.annotation_type}#{metadata.values.any? ? ' (' + metadata.values.join(', ') + ')' : nil}"
        end
      end
      @message << "Total Time: #{time.first} minutes, #{time.last} seconds"

      # load newly parsed data
      new_metadata = StudyMetadatum.where(study_id: self.id, study_file_id: metadata_file.id).to_a

      # check to make sure that all the necessary metadata-based subsample arrays exist for this study
      # if parsing first before clusters, will simply exit without performing any action and will be created when clusters are parsed
      self.cluster_groups.each do |cluster_group|
        new_metadata.each do |metadatum|
          # determine necessary subsamples
          required_subsamples = ClusterGroup::SUBSAMPLE_THRESHOLDS.select {|sample| sample < cluster_group.points}
          # for each subsample size, cluster & metadata combination, remove any existing entries and re-create
          # the delete call is necessary as we may be reparsing the file in which case the old entries need to be removed
          # if we are not reparsing, the delete call does nothing
          required_subsamples.each do |sample_size|
            DataArray.where(subsample_theshold: sample_size, subsample_annotation: "#{metadatum.name}--#{metadatum.annotation_type}--study").delete_all
            cluster_group.delay.generate_subsample_arrays(sample_size, metadatum.name, metadatum.annotation_type, 'study')
          end
        end
      end

      # check to see if default annotation has been set
      study_obj = Study.find(self.id)
      if study_obj.default_options[:annotation].nil?
        metadatum = new_metadata.first
        study_obj.default_options[:annotation] = "#{metadatum.name}--#{metadatum.annotation_type}--study"
        if metadatum.annotation_type == 'numeric'
          # set a default color profile if this is a numeric annotation
          study_obj.default_options[:color_profile] = 'Reds'
        end

        # update study.default_options
        study_obj.save
      end

      # send email on completion
      begin
        SingleCellMailer.notify_user_parse_complete(user.email, "Metadata file: '#{metadata_file.upload_file_name}' has completed parsing", @message).deliver_now
      rescue => e
        Rails.logger.error "#{Time.now}: Unable to deliver email: #{e.message}"
      end

      # set the cell count
      self.set_cell_count(metadata_file.file_type)

      Rails.logger.info "#{Time.now}: determining upload status of metadata file: #{metadata_file.upload_file_name}"

      # now that parsing is complete, we can move file into storage bucket and delete local (unless we downloaded from FireCloud to begin with)
      if opts[:local]
        begin
          Rails.logger.info "#{Time.now}: preparing to upload metadata file: #{metadata_file.upload_file_name} to FireCloud"
          self.send_to_firecloud(metadata_file)
        rescue => e
          Rails.logger.info "#{Time.now}: Metadata file: #{metadata_file.upload_file_name} failed to upload to FireCloud due to #{e.message}"
          SingleCellMailer.notify_admin_upload_fail(metadata_file, e.message).deliver_now
        end
      else
        # we have the file in FireCloud already, so just delete it
        begin
          Rails.logger.info "#{Time.now}: deleting local file #{metadata_file.upload_file_name} after successful parse; file already exists in #{self.bucket_id}"
          File.delete(@file_location)
        rescue => e
          # we don't really care if the delete fails, we can always manually remove it later as the file is in FireCloud already
          Rails.logger.error "#{Time.now}: Could not delete #{metadata_file.name} in study #{self.name}; aborting"
          SingleCellMailer.admin_notification('Local file deletion failed', nil, "The file at #{@file_location} failed to clean up after parsing, please remove.").deliver_now
        end
      end
    rescue => e
      # parse has failed, so clean up records and remove file
      StudyMetadatum.where(study_id: self.id).delete_all
      filename = metadata_file.upload_file_name
      metadata_file.destroy
      error_message = "#{@last_line} ERROR: #{e.message}"
      Rails.logger.info Time.now.to_s + ': ' + error_message
      SingleCellMailer.notify_user_parse_fail(user.email, "Metadata file: '#{filename}' parse has failed", error_message).deliver_now
    end
    true
  end

  # parse precomputed marker gene files and create documents to render in Morpheus
  def initialize_precomputed_scores(marker_file, user, opts={local: true})

    @file_location = marker_file.upload.path
    # before anything starts, check if file has been uploaded locally or needs to be pulled down from FireCloud first
    if !opts[:local]
      # make sure data dir exists first
      self.make_data_dir
      Study.firecloud_client.execute_gcloud_method(:download_workspace_file, self.firecloud_project, self.firecloud_workspace, marker_file.remote_location, self.data_store_path)
      @file_location = File.join(self.data_store_path, marker_file.remote_location)
    end

    # next, check if this is a re-parse job, in which case we need to remove all existing entries first
    if opts[:reparse]
      self.precomputed_scores.where(study_file_id: marker_file.id).delete_all
      marker_file.invalidate_cache_by_file_type
    end

    @count = 0
    @message = []
    start_time = Time.now
    @last_line = ""
    @validation_error = false

    # validate headers
    begin
      file = File.open(@file_location, 'rb')
      headers = file.readline.split(/[\t,]/).map(&:strip)
      @last_line = "#{marker_file.name}, line 1"
      if headers.first != 'GENE NAMES' || headers.size <= 1
        marker_file.update(parse_status: 'failed')
        @validation_error = true
      end
      file.close
    rescue => e
      filename = marker_file.upload_file_name
      marker_file.destroy
      error_message = "#{@last_line} ERROR: #{e.message}"
      Rails.logger.info Time.now.to_s + ': ' + error_message
      SingleCellMailer.notify_user_parse_fail(user.email, "Gene List file: '#{filename}' parse has failed", error_message).deliver_now
      # raise standard error to halt execution
      raise StandardError, error_message
    end

    # raise validation error if needed
    if @validation_error
      error_message = "file header validation failed: #{@last_line}: first header must be 'GENE NAMES' followed by clusters"
      filename = marker_file.upload_file_name
      marker_file.destroy
      Rails.logger.info Time.now.to_s + ': ' + error_message
      SingleCellMailer.notify_user_parse_fail(user.email, "Gene List file: '#{filename}' parse has failed", error_message).deliver_now
      raise StandardError, error_message
    end

    # begin parse
    begin
      Rails.logger.info "#{Time.now}: Beginning precomputed score parse using #{marker_file.name} for #{self.name}"
      marker_file.update(parse_status: 'parsing')
      list_name = marker_file.name
      if list_name.nil? || list_name.blank?
        list_name = marker_file.upload_file_name.gsub(/(-|_)+/, ' ')
      end
      precomputed_score = self.precomputed_scores.build(name: list_name, study_file_id: marker_file._id)
      marker_scores = File.open(@file_location, 'rb').readlines.map(&:strip).delete_if {|line| line.blank? }
      clusters = marker_scores.shift.split(/[\t,]/).map(&:strip)
      @last_line = "#{marker_file.name}, line 1"

      clusters.shift # remove 'Gene Name' at start
      precomputed_score.clusters = clusters
      rows = []
      # keep a running record of genes already parsed; same as expression_scores except precomputed_scores
      # have no built-in validations due to structure of gene_scores array
      @genes_parsed = []
      marker_scores.each_with_index do |line, i|
        @last_line = "#{marker_file.name}, line #{i + 2}"
        vals = line.split(/[\t,]/).map(&:strip)
        gene = vals.shift
        if @genes_parsed.include?(gene)
          marker_file.update(parse_status: 'failed')
          user_error_message = "You have a duplicate gene entry (#{gene}) in your gene list.  Please check your file and try again."
          error_message = "Duplicate gene #{gene} in #{marker_file.name} (#{marker_file._id}) for study: #{self.name}"
          Rails.logger.info Time.now.to_s + ': ' + error_message
          raise StandardError, user_error_message
        else
          # gene is unique so far so add to list
          @genes_parsed << gene
        end

        row = {"#{gene}" => {}}
        clusters.each_with_index do |cluster, index|
          row[gene][cluster] = vals[index].to_f
        end
        rows << row
        @count += 1
      end
      precomputed_score.gene_scores = rows
      precomputed_score.save
      marker_file.update(parse_status: 'parsed')

      # assemble message
      end_time = Time.now
      time = (end_time - start_time).divmod 60.0
      @message << "#{Time.now}: #{marker_file.name} parse completed!"
      @message << "Total gene list entries created: #{@count}"
      @message << "Total Time: #{time.first} minutes, #{time.last} seconds"
      Rails.logger.info @message.join("\n")

      # send email
      begin
        SingleCellMailer.notify_user_parse_complete(user.email, "Gene list file: '#{marker_file.name}' has completed parsing", @message).deliver_now
      rescue => e
        Rails.logger.error "#{Time.now}: Unable to deliver email: #{e.message}"
      end

      Rails.logger.info "#{Time.now}: determining upload status of gene list file: #{marker_file.upload_file_name}"

      # now that parsing is complete, we can move file into storage bucket and delete local (unless we downloaded from FireCloud to begin with)
      if opts[:local]
        begin
          Rails.logger.info "#{Time.now}: preparing to upload gene list file: #{marker_file.upload_file_name} to FireCloud"
          self.send_to_firecloud(marker_file)
        rescue => e
          Rails.logger.info "#{Time.now}: Gene List file: #{marker_file.upload_file_name} failed to upload to FireCloud due to #{e.message}"
          SingleCellMailer.notify_admin_upload_fail(marker_file, e.message).deliver_now
        end
      else
        # we have the file in FireCloud already, so just delete it
        begin
          Rails.logger.info "#{Time.now}: deleting local file #{marker_file.upload_file_name} after successful parse; file already exists in #{self.bucket_id}"
          File.delete(@file_location)
        rescue => e
          # we don't really care if the delete fails, we can always manually remove it later as the file is in FireCloud already
          Rails.logger.error "#{Time.now}: Could not delete #{marker_file.name} in study #{self.name}; aborting"
          SingleCellMailer.admin_notification('Local file deletion failed', nil, "The file at #{@file_location} failed to clean up after parsing, please remove.").deliver_now
        end
      end
    rescue => e
      # parse has failed, so clean up records and remove file
      PrecomputedScore.where(study_file_id: marker_file.id).delete_all
      filename = marker_file.upload_file_name
      marker_file.destroy
      error_message = "#{@last_line} ERROR: #{e.message}"
      Rails.logger.info Time.now.to_s + ': ' + error_message
      SingleCellMailer.notify_user_parse_fail(user.email, "Gene List file: '#{filename}' parse has failed", error_message).deliver_now
    end
    true
  end

  ###
  #
  # FIRECLOUD FILE METHODS
  #
  ###

  # shortcut method to send an uploaded file straight to firecloud from parser
  def send_to_firecloud(file)
    begin
      Rails.logger.info "#{Time.now}: Uploading #{file.upload_file_name} to FireCloud workspace: #{self.firecloud_workspace}"
      remote_file = Study.firecloud_client.execute_gcloud_method(:create_workspace_file, self.firecloud_project, self.firecloud_workspace, file.upload.path, file.upload_file_name)
      # store generation tag to know whether a file has been updated in GCP
      Rails.logger.info "#{Time.now}: Updating #{file.upload_file_name} with generation tag: #{remote_file.generation} after successful upload"
      file.update(generation: remote_file.generation)
      Rails.logger.info "#{Time.now}: Upload of #{file.upload_file_name} complete, scheduling cleanup job"
      # schedule the upload cleanup job to run in two minutes
      run_at = 2.minutes.from_now
      Delayed::Job.enqueue(UploadCleanupJob.new(file.study, file), run_at: run_at)
      Rails.logger.info "#{Time.now}: cleanup job for #{file.upload_file_name} scheduled for #{run_at}"
    rescue RuntimeError => e
      Rails.logger.error "#{Time.now}: unable to upload '#{file.upload_file_name} to FireCloud; #{e.message}"
      # check if file still exists
      file_location = file.remote_location.blank? ? file.upload.path : File.join(self.data_store_path, file.remote_location)
      exists = File.exists?(file_location)
      Rails.logger.info "#{Time.now} local copy of #{file.upload_file_name} still in #{self.data_store_path}? #{exists}"
      SingleCellMailer.notify_admin_upload_fail(file, e.message).deliver_now
    end
  end

  ###
  #
  # PUBLIC CALLBACK SETTERS
  # These are methods that are called as a part of callbacks, but need to be public as they are also referenced elsewhere
  #
  ###

  # make data directory after study creation is successful
  # this is now a public method so that we can use it whenever remote files are downloaded to validate that the directory exists
  def make_data_dir
    unless Dir.exists?(self.data_store_path)
      FileUtils.mkdir_p(self.data_store_path)
    end
  end

  # set the 'default_participant' entity in workspace data to allow users to upload sample information
  def set_default_participant
    begin
      path = Rails.root.join('data', self.data_dir, 'default_participant.tsv')
      entity_file = File.new(path, 'w+')
      entity_file.write "entity:participant_id\ndefault_participant"
      entity_file.close
      upload = File.open(entity_file.path)
      Study.firecloud_client.import_workspace_entities_file(self.firecloud_project, self.firecloud_workspace, upload)
      Rails.logger.info "#{Time.now}: created default_participant for #{self.firecloud_workspace}"
      File.delete(path)
    rescue => e
      Rails.logger.error "#{Time.now}: Unable to set default participant: #{e.message}"
    end
  end

  private

  ###
  #
  # SETTERS
  #
  ###

  # sets a url-safe version of study name (for linking)
  def set_url_safe_name
    self.url_safe_name = self.name.downcase.gsub(/[^a-zA-Z0-9]+/, '-').chomp('-')
  end

  # set the FireCloud workspace name to be used when creating study
  # will only set the first time, and will not set if user is initializing from an existing workspace
  def set_firecloud_workspace_name
    unless self.use_existing_workspace
      self.firecloud_workspace = "#{WORKSPACE_NAME_PREFIX}#{self.url_safe_name}"
    end
  end

  # set the data directory to a random value to use as a temp location for uploads while parsing
  # this is useful as study deletes will happen asynchronously, so while the study is marked for deletion we can allow
  # other users to re-use the old name & url_safe_name
  # will only set the first time
  def set_data_dir
    @dir_val = SecureRandom.hex(32)
    while Study.where(data_dir: @dir_val).exists?
      @dir_val = SecureRandom.hex(32)
    end
    self.data_dir = @dir_val
  end

  ###
  #
  # CUSTOM VALIDATIONS
  #
  ###

  # automatically create a FireCloud workspace on study creation after validating name & url_safe_name
  # will raise validation errors if creation, bucket or ACL assignment fail for any reason and deletes workspace on validation fail
  def initialize_with_new_workspace
    unless Rails.env == 'test' # testing for this is handled through ui_test_suite.rb which runs against development database

      Rails.logger.info "#{Time.now}: Study: #{self.name} creating FireCloud workspace"
      validate_name_and_url
      unless self.errors.any?
        begin
          # create workspace
          workspace = Study.firecloud_client.create_workspace(self.firecloud_project, self.firecloud_workspace)
          Rails.logger.info "#{Time.now}: Study: #{self.name} FireCloud workspace creation successful"
          ws_name = workspace['name']
          # validate creation
          unless ws_name == self.firecloud_workspace
            # delete workspace on validation fail
            Study.firecloud_client.delete_workspace(self.firecloud_project, self.firecloud_workspace)
            errors.add(:firecloud_workspace, ' was not created properly (workspace name did not match or was not created).  Please try again later.')
            return false
          end
          Rails.logger.info "#{Time.now}: Study: #{self.name} FireCloud workspace validation successful"
          # set bucket_id
          bucket = workspace['bucketName']
          self.bucket_id = bucket
          if self.bucket_id.nil?
            # delete workspace on validation fail
            Study.firecloud_client.delete_workspace(self.firecloud_project, self.firecloud_workspace)
            errors.add(:firecloud_workspace, ' was not created properly (storage bucket was not set).  Please try again later.')
            return false
          end
          Rails.logger.info "#{Time.now}: Study: #{self.name} FireCloud bucket assignment successful"
          # set workspace acl
          study_owner = self.user.email
          workspace_permission = 'WRITER'
          can_compute = true
          # if study project is in the compute blacklist, revoke compute permission
          if Rails.env == 'production' && FireCloudClient::COMPUTE_BLACKLIST.include?(self.firecloud_project)
            can_compute = false
          end
          # check project acls to see if user is project member
          project_acl = Study.firecloud_client.get_billing_project_members(self.firecloud_project)
          user_project_acl = project_acl.find {|acl| acl['email'] == study_owner}
          # if user has no project acls, then we set specific workspace-level acls
          if user_project_acl.nil?
            acl = Study.firecloud_client.create_workspace_acl(study_owner, workspace_permission, true, can_compute)
            Study.firecloud_client.update_workspace_acl(self.firecloud_project, self.firecloud_workspace, acl)
            # validate acl
            ws_acl = Study.firecloud_client.get_workspace_acl(self.firecloud_project, ws_name)
            unless ws_acl['acl'][study_owner]['accessLevel'] == workspace_permission && ws_acl['acl'][study_owner]['canCompute'] == can_compute
              # delete workspace on validation fail
              Study.firecloud_client.delete_workspace(self.firecloud_project, self.firecloud_workspace)
              errors.add(:firecloud_workspace, ' was not created properly (permissions do not match).  Please try again later.')
              return false
            end
          end
          Rails.logger.info "#{Time.now}: Study: #{self.name} FireCloud workspace acl assignment successful"
          if self.study_shares.any?
            Rails.logger.info "#{Time.now}: Study: #{self.name} FireCloud workspace acl assignment for shares starting"
            self.study_shares.each do |share|
              begin
                acl = Study.firecloud_client.create_workspace_acl(share.email, StudyShare::FIRECLOUD_ACL_MAP[share.permission], true, false)
                Study.firecloud_client.update_workspace_acl(self.firecloud_project, self.firecloud_workspace, acl)
                Rails.logger.info "#{Time.now}: Study: #{self.name} FireCloud workspace acl assignment for shares #{share.email} successful"
              rescue RuntimeError => e
                errors.add(:study_shares, "Could not create a share for #{share.email} to workspace #{self.firecloud_workspace} due to: #{e.message}")
                return false
              end
            end
          end
        rescue => e
          # delete workspace on any fail as this amounts to a validation fail
          Rails.logger.info "#{Time.now}: Error creating workspace: #{e.message}"
          # delete firecloud workspace unless error is 409 Conflict (workspace already taken)
          if e.message != '409 Conflict'
            Study.firecloud_client.delete_workspace(self.firecloud_project, self.firecloud_workspace)
            errors.add(:firecloud_workspace, " creation failed: #{e.message}; Please try again.")
          else
            errors.add(:firecloud_workspace, ' - there is already an existing workspace using this name.  Please choose another name for your study.')
            errors.add(:name, ' - you must choose a different name for your study.')
            self.firecloud_workspace = nil
          end
          return false
        end
      end
    end
  end

  # validator to use existing FireCloud workspace
  def initialize_with_existing_workspace
    unless Rails.env == 'test'

      Rails.logger.info "#{Time.now}: Study: #{self.name} using FireCloud workspace: #{self.firecloud_workspace}"
      validate_name_and_url
      # check if workspace is already being used
      if Study.where(firecloud_workspace: self.firecloud_workspace).exists?
        errors.add(:firecloud_workspace, ': The workspace you provided is already in use by another study.  Please use another workspace.')
        return false
      end
      unless self.errors.any?
        begin
          workspace = Study.firecloud_client.get_workspace(self.firecloud_project, self.firecloud_workspace)
          study_owner = self.user.email
          # check project acls to see if user is project member
          project_acl = Study.firecloud_client.get_billing_project_members(self.firecloud_project)
          user_project_acl = project_acl.find {|acl| acl['email'] == study_owner}
          # if user has no project acls, then we set specific workspace-level acls
          if user_project_acl.nil?
            workspace_permission = 'WRITER'
            can_compute = true
            # if study project is in the compute blacklist, revoke compute permission
            if Rails.env == 'production' && FireCloudClient::COMPUTE_BLACKLIST.include?(self.firecloud_project)
              can_compute = false
              Rails.logger.info "#{Time.now}: Study: #{self.name} removing compute permissions"
              compute_acl = Study.firecloud_client.create_workspace_acl(self.user.email, workspace_permission, true, can_compute)
              Study.firecloud_client.update_workspace_acl(self.firecloud_project, self.firecloud_workspace, compute_acl)
            end
            acl = Study.firecloud_client.get_workspace_acl(self.firecloud_project, self.firecloud_workspace)
            # first check workspace authorization domain
            auth_domain = workspace['workspace']['authorizationDomain']
            unless auth_domain.empty?
              errors.add(:firecloud_workspace, ': The workspace you provided is restricted.  We currently do not allow use of restricted workspaces.  Please use another workspace.')
              return false
            end
            # check permissions
            if acl['acl'][study_owner].nil? || acl['acl'][study_owner]['accessLevel'] == 'READER'
              errors.add(:firecloud_workspace, ': You do not have write permission for the workspace you provided.  Please use another workspace.')
              return false
            end
            # check compute permissions
            if acl['acl'][study_owner]['canCompute'] != can_compute
              errors.add(:firecloud_workspace, ': There was an error setting the permissions on your workspace (compute permissions were not set correctly).  Please try again.')
              return false
            end
            Rails.logger.info "#{Time.now}: Study: #{self.name} FireCloud workspace acl check successful"
            # set bucket_id, it is nested lower since we had to get an existing workspace
          end

          bucket = workspace['workspace']['bucketName']
          self.bucket_id = bucket
          if self.bucket_id.nil?
            # delete workspace on validation fail
            errors.add(:firecloud_workspace, ' was not created properly (storage bucket was not set).  Please try again later.')
            return false
          end
          Rails.logger.info "#{Time.now}: Study: #{self.name} FireCloud bucket assignment successful"
          if self.study_shares.any?
            Rails.logger.info "#{Time.now}: Study: #{self.name} FireCloud workspace acl assignment for shares starting"
            self.study_shares.each do |share|
              begin
                acl = Study.firecloud_client.create_workspace_acl(share.email, StudyShare::FIRECLOUD_ACL_MAP[share.permission], true, false)
                Study.firecloud_client.update_workspace_acl(self.firecloud_project, self.firecloud_workspace, acl)
                Rails.logger.info "#{Time.now}: Study: #{self.name} FireCloud workspace acl assignment for shares #{share.email} successful"
              rescue RuntimeError => e
                errors.add(:study_shares, "Could not create a share for #{share.email} to workspace #{self.firecloud_workspace} due to: #{e.message}")
                return false
              end
            end
          end
        rescue => e
          # delete workspace on any fail as this amounts to a validation fail
          Rails.logger.info "#{Time.now}: Error assigning workspace: #{e.message}"
          errors.add(:firecloud_workspace, " assignment failed: #{e.message}; Please check the workspace in question and try again.")
          return false
        end
      end
    end
  end

  # sub-validation used on create
  def validate_name_and_url
    # check name and url_safe_name first and set validation error
    if self.name.blank? || self.name.nil?
      errors.add(:name, " cannot be blank - please provide a name for your study.")
    end
    if Study.where(name: self.name).any?
      errors.add(:name, ": #{self.name} has already been taken.  Please choose another name.")
    end
    if Study.where(url_safe_name: self.url_safe_name).any?
      errors.add(:url_safe_name, ": The name you provided (#{self.name}) tried to create a public URL (#{self.url_safe_name}) that is already assigned.  Please rename your study to a different value.")
    end
  end

  ###
  #
  # CUSTOM CALLBACKS
  #
  ###

  # remove data directory on delete
  def remove_data_dir
    if Dir.exists?(self.data_store_path)
      FileUtils.rm_rf(self.data_store_path)
    end
  end

  # remove firecloud workspace on delete
  def delete_firecloud_workspace
    begin
      Study.firecloud_client.delete_workspace(self.firecloud_project, self.firecloud_workspace)
    rescue RuntimeError => e
      # workspace was not found, most likely deleted already
      Rails.logger.error "#{Time.now}: #{e.message}"
    end
  end
end<|MERGE_RESOLUTION|>--- conflicted
+++ resolved
@@ -696,11 +696,7 @@
         else
           begin
             # check remote file for existence
-<<<<<<< HEAD
-            remote_file = Study.firecloud_client.get_workspace_file(study.firecloud_project,study.firecloud_workspace, file_location)
-=======
             remote_file = Study.firecloud_client.get_workspace_file(study.firecloud_project, study.firecloud_workspace, file_location)
->>>>>>> f928f771
             if remote_file.nil?
               puts "#{file_location} not found in #{study.bucket_id}"
               @missing_files << {filename: file_location, study: study.name, owner: study.user.email, reason: "File missing from bucket: #{study.bucket_id}"}
@@ -720,11 +716,7 @@
           puts "Checking directory file: #{file_location}"
           begin
             # check remote file for existence
-<<<<<<< HEAD
-            remote_file = Study.firecloud_client.get_workspace_file(study.firecloud_project,study.firecloud_workspace, file_location)
-=======
             remote_file = Study.firecloud_client.get_workspace_file(study.firecloud_project, study.firecloud_workspace, file_location)
->>>>>>> f928f771
             if remote_file.nil?
               puts "#{file_location} not found in #{study.bucket_id}"
               @missing_files << {filename: file_location, study: study.name, owner: study.user.email, reason: "File missing from bucket: #{study.bucket_id}"}
