class ParseUtils

  def self.cell_ranger_expression_parse(study, user, matrix_study_file, genes_study_file, barcodes_study_file, opts={})
    begin
      start_time = Time.now
      # localize files
      Rails.logger.info "#{Time.now}: Parsing 10X CellRanger source data files for #{study.name}"
      study.make_data_dir
      Rails.logger.info "#{Time.now}: Localizing output files & creating study file entries from 10X CellRanger source data for #{study.name}"

      # localize files if necessary, otherwise open newly uploaded files. check to make sure a local copy doesn't already exists
      # as we may be uploading files piecemeal from upload wizard
      # Note: matrix files must always be pulled from the bucket to ensure that we get a plain-text version due to race
      # conditions during the upload process.  It is possible to have a local copy that is waiting to be cleaned up that has
      # been gzipped, and nmatrix cannot open compressed files.  Due to the relatively small size of MEX files, the download
      # is cheap and fast.  In test mode, we are running an integration test and we know the file is local, so use that.
      if Rails.env == 'test'
        matrix_file = File.open(matrix_study_file.upload.path, 'rb')
      else
        matrix_file = Study.firecloud_client.execute_gcloud_method(:download_workspace_file, study.firecloud_project,
                                                                   study.firecloud_workspace, matrix_study_file.bucket_location,
                                                                   study.data_store_path, verify: :none)
      end

      if File.exists?(genes_study_file.upload.path)
        genes_content_type = genes_study_file.determine_content_type
        if genes_content_type == 'application/gzip'
          Rails.logger.info "#{Time.now}: Parsing #{genes_study_file.name}:#{genes_study_file.id} as application/gzip"
          genes_file = Zlib::GzipReader.open(genes_study_file.upload.path)
        else
          Rails.logger.info "#{Time.now}: Parsing #{genes_study_file.name}:#{genes_study_file.id} as text/plain"
          genes_file = File.open(genes_study_file.upload.path, 'rb')
        end
      else
        genes_file = Study.firecloud_client.execute_gcloud_method(:download_workspace_file, study.firecloud_project,
                                                                  study.firecloud_workspace, genes_study_file.bucket_location,
                                                                  study.data_store_path, verify: :none)
      end
      if File.exists?(barcodes_study_file.upload.path)
        barcodes_content_type = barcodes_study_file.determine_content_type
        if barcodes_content_type == 'application/gzip'
          Rails.logger.info "#{Time.now}: Parsing #{barcodes_study_file.name}:#{barcodes_study_file.id} as application/gzip"
          barcodes_file = Zlib::GzipReader.open(barcodes_study_file.upload.path)
        else
          Rails.logger.info "#{Time.now}: Parsing #{barcodes_study_file.name}:#{barcodes_study_file.id} as text/plain"
          barcodes_file = File.open(barcodes_study_file.upload.path, 'rb')
        end
      else
        barcodes_file = Study.firecloud_client.execute_gcloud_method(:download_workspace_file, study.firecloud_project,
                                                                     study.firecloud_workspace, barcodes_study_file.bucket_location,
                                                                     study.data_store_path, verify: :none)
      end


      # next, check if this is a re-parse job, in which case we need to remove all existing entries first
      if opts[:reparse]
        Gene.where(study_id: study.id, study_file_id: matrix_study_file.id).delete_all
        DataArray.where(study_id: study.id, study_file_id: matrix_study_file.id).delete_all
        matrix_study_file.invalidate_cache_by_file_type
      end

      # open files and read contents
      Rails.logger.info "#{Time.now}: Reading gene/barcode/matrix file contents for #{study.name}"
      significant_scores = {}
      m_header_1 = matrix_file.readline.strip
      valid_header = '%%MatrixMarket matrix coordinate real general'
      unless m_header_1 == valid_header
        raise StandardError, "Your input matrix is not a Matrix Market Coordinate Matrix (header validation failed).  The first line should read: #{valid_header}"
      end

      scores_header = matrix_file.readline.strip
      while scores_header.start_with?('%')
        # discard empty comment lines
        scores_header = matrix_file.readline.strip
      end
      num_genes, num_barcodes, num_scores = scores_header.split.map(&:to_i)
      # read coordinate matrix and construct hash of significant scores
      while !matrix_file.eof?
        line = matrix_file.readline.strip
        raw_gene_idx, raw_barcode_idx, raw_expression_score = line.split.map(&:strip)
        gene_idx = raw_gene_idx.to_i - 1 # since arrays are zero based, we need to offset by 1
        barcode_idx = raw_barcode_idx.to_i - 1 # since arrays are zero based, we need to offset by 1
        expression_score = raw_expression_score.to_f.round(3) # only keep 3 significant digits
        significant_scores[gene_idx] ||= {}
        significant_scores[gene_idx][barcode_idx] = expression_score
        if matrix_file.lineno % 1000 == 0
          Rails.logger.info "#{Time.now} processed #{matrix_file.lineno} lines from #{matrix_study_file.upload_file_name} in #{study.name}"
        end
      end

      found_genes = significant_scores.keys.size
      unless found_genes == num_genes
        raise StandardError, "Did not find the correct number of expression scores, expected #{num_genes} but found #{found_genes}"
      end

      # process the genes file to concatenate gene names and IDs together (for differentiating entries with duplicate names)
      raw_genes = genes_file.readlines.map(&:strip)
      genes = []
      raw_genes.each do |row|
        gene_id, gene_name = row.split.map(&:strip)
        genes << "#{gene_name} (#{gene_id})"
      end

      barcodes = barcodes_file.readlines.map(&:strip)
      matrix_file.close
      genes_file.close
      barcodes_file.close

      # validate that barcodes list does not have any repeated values
      existing_cells = study.all_expression_matrix_cells
      uniques = barcodes - existing_cells

      unless uniques.size == barcodes.size
        repeats = barcodes - uniques
        raise StandardError, "You have re-used the following cell names that were found in another expression matrix in your study (cell names must be unique across all expression matrices): #{repeats.join(', ')}"
      end

      # load significant data & construct objects
<<<<<<< HEAD
      significant_scores = matrix.to_hash
      matrix = nil # unload matrix to reduce memory load
=======
>>>>>>> b632027f
      @genes = []
      @data_arrays = []
      @count = 0
      @child_count = 0

      Rails.logger.info "#{Time.now}: Creating new gene & data_array records from 10X CellRanger source data for #{study.name}"

      significant_scores.each do |gene_index, barcode_obj|
        gene_name = genes[gene_index]
        new_gene = Gene.new(study_id: study.id, name: gene_name, searchable_name: gene_name.downcase, study_file_id: matrix_study_file.id)
        @genes << new_gene.attributes
        gene_barcodes = []
        gene_exp_values = []
        barcode_obj.each do |barcode_index, expression_value|
          gene_barcodes << barcodes[barcode_index]
          gene_exp_values << expression_value
        end

        gene_barcodes.each_slice(DataArray::MAX_ENTRIES).with_index do |slice, index|
          cell_array = DataArray.new(name: new_gene.cell_key, cluster_name: matrix_study_file.name, array_type: 'cells',
                                     array_index: index + 1, study_file_id: matrix_study_file.id, values: slice,
                                     linear_data_type: 'Gene', linear_data_id: new_gene.id, study_id: study.id)
          @data_arrays << cell_array.attributes
        end

        gene_exp_values.each_slice(DataArray::MAX_ENTRIES).with_index do |slice, index|
          score_array = DataArray.new(name: new_gene.score_key, cluster_name: matrix_study_file.name, array_type: 'expression',
                                      array_index: index + 1, study_file_id: matrix_study_file.id, values: slice,
                                      linear_data_type: 'Gene', linear_data_id: new_gene.id, study_id: study.id)
          @data_arrays << score_array.attributes
        end

        # batch insert records in groups of 1000
        if @genes.size % 1000 == 0
          Gene.create!(@genes)
          @count += @genes.size
          Rails.logger.info "#{Time.now}: Processed #{@count} expressed genes from 10X CellRanger source data for #{study.name}"
          @records = []
        end

        if @data_arrays.size >= 1000
          DataArray.create!(@data_arrays)
          @child_count += @data_arrays.size
          Rails.logger.info "#{Time.now}: Processed #{@child_count} child data arrays from 10X CellRanger source data for #{study.name}"
          @data_arrays = []
        end
      end

      # create records
      Gene.create(@genes)
      @count += @genes.size
      Rails.logger.info "#{Time.now}: Processed #{@count} expressed genes from 10X CellRanger source data for #{study.name}"
      DataArray.create(@data_arrays)
      @child_count += @data_arrays.size
      Rails.logger.info "#{Time.now}: Processed #{@child_count} child data arrays from 10X CellRanger source data for #{study.name}"
      barcodes.each_slice(DataArray::MAX_ENTRIES).with_index do |slice, index|
        known_cells = study.data_arrays.build(name: "#{matrix_study_file.name} Cells", cluster_name: matrix_study_file.name,
                                              array_type: 'cells', array_index: index + 1, values: slice,
                                              study_file_id: matrix_study_file.id, study_id: study.id)
        known_cells.save
      end

      # now we have to create empty gene records for all the non-significant genes
      # reset the count as we'll get an accurate total count from the length of the genes list
      @count = 0
      other_genes = []
      other_genes_count = 0
      genes.each do |gene|
        other_genes << Gene.new(study_id: study.id, name: gene, searchable_name: gene.downcase, study_file_id: matrix_study_file.id).attributes
        other_genes_count += 1
        if other_genes.size % 1000 == 0
          Rails.logger.info "#{Time.now}: creating #{other_genes_count} non-expressed gene records in #{study.name}"
          Gene.create(other_genes)
          @count += other_genes.size
          other_genes = []
        end
      end
      # process last batch
      Rails.logger.info "#{Time.now}: creating #{other_genes_count} non-expressed gene records in #{study.name}"
      Gene.create(other_genes)
      @count += other_genes.size

      # finish up
      matrix_study_file.update(parse_status: 'parsed')
      genes_study_file.update(parse_status: 'parsed')
      barcodes_study_file.update(parse_status: 'parsed')

      # set gene count
      study.set_gene_count

      # set the default expression label if the user supplied one
      if !study.has_expression_label? && !matrix_study_file.y_axis_label.blank?
        Rails.logger.info "#{Time.now}: Setting default expression label in #{study.name} to '#{matrix_study_file.y_axis_label}'"
        opts = study.default_options
        study.update!(default_options: opts.merge(expression_label: matrix_study_file.y_axis_label))
      end

      # set initialized to true if possible
      if study.cluster_groups.any? && study.cell_metadata.any? && !study.initialized?
        Rails.logger.info "#{Time.now}: initializing #{study.name}"
        study.update!(initialized: true)
        Rails.logger.info "#{Time.now}: #{study.name} successfully initialized"
      end

      end_time = Time.now
      time = (end_time - start_time).divmod 60.0
      @message = []
      @message << "#{Time.now}: #{study.name} 10X CellRanger expression data parse completed!"
      @message << "Gene-level entries created: #{@count}"
      @message << "Total Time: #{time.first} minutes, #{time.last} seconds"
      Rails.logger.info @message.join("\n")
      begin
        SingleCellMailer.notify_user_parse_complete(user.email, "10X CellRanger expression data has completed parsing", @message).deliver_now
      rescue => e
        Rails.logger.error "#{Time.now}: Unable to deliver email: #{e.message}"
      end

      unless opts[:skip_upload] == true
        [matrix_study_file, genes_study_file, barcodes_study_file].each do |study_file|
          Rails.logger.info "#{Time.now}: determining upload status of #{study_file.file_type}: #{study_file.upload_file_name}:#{study_file.id}"
          # now that parsing is complete, we can move file into storage bucket and delete local (unless we downloaded from FireCloud to begin with)
          # rather than relying on opts[:local], actually check if the file is already in the GCS bucket
          destination = study_file.remote_location.blank? ? study_file.upload_file_name : study_file.remote_location
          remote = Study.firecloud_client.get_workspace_file(study.firecloud_project, study.firecloud_workspace, destination)
          if remote.nil?
            begin
              Rails.logger.info "#{Time.now}: preparing to upload expression file: #{study_file.upload_file_name}:#{study_file.id} to FireCloud"
              study.send_to_firecloud(study_file)
            rescue => e
              Rails.logger.info "#{Time.now}: Expression file: #{study_file.upload_file_name}:#{study_file.id} failed to upload to FireCloud due to #{e.message}"
              SingleCellMailer.notify_admin_upload_fail(study_file, e.message).deliver_now
            end
          else
            # we have the file in FireCloud already, so just delete it
            begin
              Rails.logger.info "#{Time.now}: found remote version of #{study_file.upload_file_name}: #{remote.name} (#{remote.generation})"
              run_at = 15.seconds.from_now
              Delayed::Job.enqueue(UploadCleanupJob.new(study, study_file), run_at: run_at)
              Rails.logger.info "#{Time.now}: cleanup job for #{study_file.upload_file_name}:#{study_file.id} scheduled for #{run_at}"
            rescue => e
              # we don't really care if the delete fails, we can always manually remove it later as the file is in FireCloud already
              Rails.logger.error "#{Time.now}: Could not delete #{study_file.name}:#{study_file.id} in study #{self.name}; aborting"
              SingleCellMailer.admin_notification('Local file deletion failed', nil, "The file at #{Rails.root.join(study.data_store_path, study_file.download_location)} failed to clean up after parsing, please remove.").deliver_now
            end
          end
        end
      end
      true
    rescue => e
      # error has occurred, so clean up records and remove file
      Gene.where(study_id: study.id, study_file_id: matrix_study_file.id).delete_all
      DataArray.where(study_id: study.id, study_file_id: matrix_study_file.id).delete_all
      # clean up files
      matrix_study_file.remove_local_copy
      genes_study_file.remove_local_copy
      barcodes_study_file.remove_local_copy
      matrix_study_file.destroy
      genes_study_file.destroy
      barcodes_study_file.destroy
      error_message = e.message
      Rails.logger.error "#{Time.now}: #{error_message}"
      SingleCellMailer.notify_user_parse_fail(user.email, "10X CellRanger expression data in #{study.name} parse has failed", error_message).deliver_now
    end
  end
end<|MERGE_RESOLUTION|>--- conflicted
+++ resolved
@@ -116,11 +116,6 @@
       end
 
       # load significant data & construct objects
-<<<<<<< HEAD
-      significant_scores = matrix.to_hash
-      matrix = nil # unload matrix to reduce memory load
-=======
->>>>>>> b632027f
       @genes = []
       @data_arrays = []
       @count = 0
