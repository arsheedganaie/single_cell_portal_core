require 'rubygems'
require 'test/unit'
require 'selenium-webdriver'

# Test suite that exercises functionality through simulating user interactions via Webdriver
#
# REQUIREMENTS
#
# This test suite must be run from outside of Docker (i.e. your host machine) as Docker vms have no concept of browsers/screen output
# Therefore, the following languages/packages must be installed on your host:
#
# 1. RVM (or equivalent Ruby language management system)
# 2. Ruby >= 2.3
# 3. Gems: rubygems, test-unit, selenium-webdriver (see Gemfile.lock for version requirements)
# 4. Google Chrome with at least 2 Google accounts already signed in (referred to as $test_email & $share_email)
# 5. Chromedriver (https://sites.google.com/a/chromium.org/chromedriver/); make sure the verison you install works with your version of chrome
# 6. Register for FireCloud (https://portal.firecloud.org) for both Google accounts (needed for auth & sharing acls)

# USAGE
#
# ui_test_suite.rb takes six arguments:
# 1. path to your Chrome user profile on your system (passed with -p=)
# 2. path to your Chromedriver binary (passed with -c=)
# 3. test email account (passed with -e=); this must be a valid Google & FireCloud user and already signed into Chrome
# 4. share email account (passed with -s=); this must be a valid Google & FireCloud user and already signed into Chrome
# 5. test order (passed with -o=); defaults to defined order (can be alphabetic or random, but random will most likely fail horribly
# 6. download directory (passed with -d=); place where files are downloaded on your OS, defaults to standard OSX location (/Users/`whoami`/Downloads)
# these must be passed with ruby test/ui_test_suite.rb -- -p=[/path/to/profile/dir] -c=[/path/to/chromedriver] -e=[test_email] -s=[share_email] -d=[/path/to/download/dir]
# if you do not use -- before the argument and give the appropriate flag (with =), it is processed as a Test::Unit flag and ignored
#
# Also, due to how these tests are implemented using Webdriver, they cannot be run individually using the test/unit framework (usually done with -n [test_name])
# to run an individual test, set the order to alphabetic and prepend the deisred test with 0. [test_name])
#
# Lastly, these tests generate on the order of ~20 emails per complete run.

## INITIALIZATION

# DEFAULTS
$user = `whoami`.strip
$profile_dir = "/Users/#{$user}/Library/Application Support/Google/Chrome/Default"
$chromedriver_path = '/usr/local/bin/chromedriver'
$usage = 'ruby test/ui_test_suite.rb -- -p=/path/to/profile -c=/path/to/chromedriver -e=testing.email@gmail.com -s=sharing.email@gmail.com -o=order -d=/path/to/downloads'
$test_email = ''
$share_email = ''
$order = 'defined'
$download_dir = "/Users/#{$user}/Downloads"

# parse arguments
ARGV.each do |arg|
	if arg =~ /\-p\=/
		$profile_dir = arg.gsub(/\-p\=/, "")
	elsif arg =~ /\-c\=/
	 	$chromedriver_path = arg.gsub(/\-c\=/, "")
	elsif arg =~ /\-e\=/
		$test_email = arg.gsub(/\-e\=/, "")
	elsif arg =~ /\-s\=/
		$share_email = arg.gsub(/\-s\=/, "")
	elsif arg =~ /\-o\=/
		$order = arg.gsub(/\-o\=/, "").to_sym
	elsif arg =~ /\-d\=/
		$download_dir = arg.gsub(/\-d\=/, "")
	end
end

# print configuration
puts "Loaded Chrome Profile: #{$profile_dir}"
puts "Chromedriver Binary: #{$chromedriver_path}"
puts "Testing email: #{$test_email}"
puts "Sharing email: #{$share_email}"
puts "Download directory: #{$download_dir}"

# make sure profile & chromedriver exist, otherwise kill tests before running and print usage
if !Dir.exists?($profile_dir)
	puts "No Chrome profile found at #{$profile_dir}"
	puts $usage
	exit(1)
elsif !File.exists?($chromedriver_path)
	puts "No Chromedriver binary found at #{$chromedriver_path}"
	puts $usage
	exit(1)
elsif !Dir.exists?($download_dir)
	puts "No download directory found at #{$download_dir}"
	puts $usage
	exit(1)
end

class UiTestSuite < Test::Unit::TestCase
	self.test_order = $order

	def setup
		@driver = Selenium::WebDriver::Driver.for :chrome, driver_path: $chromedriver_dir, switches: ["--user-data-dir=#{$profile_dir}", '--enable-webgl-draft-extensions']
		@driver.manage.window.maximize
		@base_url = 'https://localhost/single_cell'
		@accept_next_alert = true
		@driver.manage.timeouts.implicit_wait = 15
		# only Google auth

		@genes = %w(Itm2a Sergef Chil5 Fam109a Dhx9 Ssu72 Olfr1018 Fam71e2 Eif2b2)
		@wait = Selenium::WebDriver::Wait.new(:timeout => 30)
		@test_data_path = File.expand_path(File.join(File.dirname(__FILE__), 'test_data')) + '/'
		@base_path = File.expand_path(File.join(File.dirname(__FILE__), '..'))
		puts "\n"
	end

	def teardown
		@driver.quit
	end

	# return true/false if element is present in DOM
	def element_present?(how, what)
		@driver.find_element(how, what)
		true
	rescue Selenium::WebDriver::Error::NoSuchElementError
		false
	end

	# explicit wait until requested page loads
	def wait_until_page_loads(path)
		@wait.until { @driver.current_url == path }
	end

	# method to close a bootstrap modal by id
	def close_modal(id)
		modal = @driver.find_element(:id, id)
		dismiss = modal.find_element(:class, 'close')
		dismiss.click
		# this is a hack, but different browsers behave differently so this lets the fade animation clear
		sleep(1)
	end

	# wait until element is rendered and visible
	def wait_for_render(how, what)
		@wait.until {@driver.find_element(how, what).displayed? == true}
	end

	# scroll to bottom of page as needed
	def scroll_to_bottom
		@driver.execute_script('window.scrollBy(0,1000)')
		sleep(1)
	end

	# helper to log into admin portion of site
	# Will also approve terms if not accepted yet, waits for redirect back to site, and closes modal
	def login(email)
		google_auth = @driver.find_element(:id, 'google-auth')
		google_auth.click
		puts 'logging in as ' + email
		account = @driver.find_element(xpath: "//button[@value='#{email}']")
		account.click
		# check to make sure if we need to accept terms
		if @driver.current_url.include?('https://accounts.google.com/o/oauth2/auth')
			puts 'approving access'
			approve = @driver.find_element(:id, 'submit_approve_access')
			@clickable = approve['disabled'].nil?
			while @clickable != true
				sleep(1)
				@clickable = @driver.find_element(:id, 'submit_approve_access')['disabled'].nil?
			end
			approve.click
			puts 'access approved'
		end
		# wait for redirect to finish by checking for footer element
		@not_loaded = true
		while @not_loaded == true
			begin
				# we need to return the result of the script to store its value
				loaded = @driver.execute_script("return elementVisible('.footer')")
				if loaded == true
					@not_loaded = false
				end
				sleep(1)
			rescue Selenium::WebDriver::Error::UnknownError
				sleep(1)
			end
		end
		close_modal('message_modal')
		puts 'login successful'
	end

	##
	## STUDY ADMIN TESTS
	##

	# admin backend tests of entire study creation process including negative/error tests
	# uses example data in test directoyr as inputs (based off of https://github.com/broadinstitute/single_cell_portal/tree/master/demo_data)
	# these tests run first to create test studies to use in front-end tests later
	test 'create a study' do
		puts "Test method: #{self.method_name}"

<<<<<<< HEAD
=======
	# test that axes are rendering custom domains and labels properly
	test 'check axes domains and labels' do
		path = @base_url + '/study/test-study'
		@driver.get(path)
		wait_until_page_loads(path)
		# wait for plot to render
		sleep(3)
		# get layout object from browser and verify labels & ranges
		layout = @driver.execute_script('return layout;')
		assert layout['scene']['xaxis']['range'] == [-100, 100], "X range was not correctly set, expected [-100, 100] but found #{layout['scene']['xaxis']['range']}"
		assert layout['scene']['yaxis']['range'] == [-75, 75], "Y range was not correctly set, expected [-75, 75] but found #{layout['scene']['xaxis']['range']}"
		assert layout['scene']['zaxis']['range'] == [-125, 125], "Z range was not correctly set, expected [-125, 125] but found #{layout['scene']['xaxis']['range']}"
		assert layout['scene']['xaxis']['title'] == 'X Axis', "X title was not set correctly, expected 'X Axis' but found #{layout['scene']['xaxis']['title']}"
		assert layout['scene']['yaxis']['title'] == 'Y Axis', "Y title was not set correctly, expected 'Y Axis' but found #{layout['scene']['yaxis']['title']}"
		assert layout['scene']['zaxis']['title'] == 'Z Axis', "Z title was not set correctly, expected 'Z Axis' but found #{layout['scene']['zaxis']['title']}"
	end

	# admin backend tests of entire study creation process as order needs to be maintained throughout
	# logs test user in, creates study, and deletes study on completion
	# uses example data as inputs
	# must be run before other tests, so numbered accordingly
	test '1. create a study' do
>>>>>>> 8a7b4b74
		# log in first
		path = @base_url + '/studies/new'
		@driver.get path
		close_modal('message_modal')
		# log in as user #1
		login($test_email)

		# fill out study form
		study_form = @driver.find_element(:id, 'new_study')
		study_form.find_element(:id, 'study_name').send_keys('Test Study')
		study_form.find_element(:id, 'study_embargo').send_keys('2016-12-31')
		public = study_form.find_element(:id, 'study_public')
		public.send_keys('Yes')
		# add a share
		share = @driver.find_element(:id, 'add-study-share')
		@wait.until {share.displayed? == true}
		share.click
		share_email = study_form.find_element(:class, 'share-email')
		share_email.send_keys($share_email)
		share_permission = study_form.find_element(:class, 'share-permission')
		share_permission.send_keys('Edit')
		# save study
		save_study = @driver.find_element(:id, 'save-study')
		save_study.click

		# upload expression matrix
		close_modal('message_modal')
		upload_expression = @driver.find_element(:id, 'upload-expression')
		upload_expression.send_keys(@test_data_path + 'expression_matrix_example.txt')
		wait_for_render(:id, 'start-file-upload')
		upload_btn = @driver.find_element(:id, 'start-file-upload')
		upload_btn.click
		# close success modal
		wait_for_render(:id, 'upload-success-modal')
		close_modal('upload-success-modal')

		# upload metadata
		wait_for_render(:id, 'metadata_form')
		upload_metadata = @driver.find_element(:id, 'upload-metadata')
		upload_metadata.send_keys(@test_data_path + 'metadata_example.txt')
		wait_for_render(:id, 'start-file-upload')
		upload_btn = @driver.find_element(:id, 'start-file-upload')
		upload_btn.click
		wait_for_render(:id, 'upload-success-modal')
		close_modal('upload-success-modal')

		# upload cluster
		cluster_form_1 = @driver.find_element(:class, 'initialize_ordinations_form')
		cluster_name = cluster_form_1.find_element(:class, 'filename')
		cluster_name.send_keys('Test Cluster 1')
		upload_cluster = cluster_form_1.find_element(:class, 'upload-clusters')
		upload_cluster.send_keys(@test_data_path + 'cluster_example.txt')
		wait_for_render(:id, 'start-file-upload')
		# add labels and axis ranges
		cluster_form_1.find_element(:id, :study_file_x_axis_min).send_key(-100)
		cluster_form_1.find_element(:id, :study_file_x_axis_max).send_key(100)
		cluster_form_1.find_element(:id, :study_file_y_axis_min).send_key(-75)
		cluster_form_1.find_element(:id, :study_file_y_axis_max).send_key(75)
		cluster_form_1.find_element(:id, :study_file_z_axis_min).send_key(-125)
		cluster_form_1.find_element(:id, :study_file_z_axis_max).send_key(125)
		cluster_form_1.find_element(:id, :study_file_x_axis_label).send_key('X Axis')
		cluster_form_1.find_element(:id, :study_file_y_axis_label).send_key('Y Axis')
		cluster_form_1.find_element(:id, :study_file_z_axis_label).send_key('Z Axis')
		# perform upload
		upload_btn = cluster_form_1.find_element(:id, 'start-file-upload')
		upload_btn.click
		wait_for_render(:id, 'upload-success-modal')
		close_modal('upload-success-modal')

		# upload a second cluster
		prev_btn = @driver.find_element(:id, 'prev-btn')
		prev_btn.click
		new_cluster = @driver.find_element(:class, 'add-cluster')
		new_cluster.click
		sleep(1)
		scroll_to_bottom
		# will be second instance since there are two forms
		cluster_form_2 = @driver.find_element(:class, 'new-cluster-form')
		cluster_name_2 = cluster_form_2.find_element(:class, 'filename')
		cluster_name_2.send_keys('Test Cluster 2')
		upload_cluster_2 = cluster_form_2.find_element(:class, 'upload-clusters')
		upload_cluster_2.send_keys(@test_data_path + 'cluster_2_example.txt')
		wait_for_render(:id, 'start-file-upload')
		scroll_to_bottom
		upload_btn_2 = cluster_form_2.find_element(:id, 'start-file-upload')
		upload_btn_2.click
		wait_for_render(:id, 'upload-success-modal')
		close_modal('upload-success-modal')

		# upload fastq
		wait_for_render(:class, 'initialize_fastq_form')
		upload_fastq = @driver.find_element(:class, 'upload-fastq')
		upload_fastq.send_keys(@test_data_path + 'cell_1_L1.fastq.gz')
		wait_for_render(:id, 'start-file-upload')
		upload_btn = @driver.find_element(:id, 'start-file-upload')
		upload_btn.click
		wait_for_render(:class, 'fastq-file')
		wait_for_render(:id, 'upload-success-modal')
		close_modal('upload-success-modal')
		next_btn = @driver.find_element(:id, 'next-btn')
		next_btn.click

		# upload marker gene list
		wait_for_render(:class, 'initialize_marker_genes_form')
		marker_form = @driver.find_element(:class, 'initialize_marker_genes_form')
		marker_file_name = marker_form.find_element(:id, 'study_file_name')
		marker_file_name.send_keys('Test Gene List')
		upload_markers = marker_form.find_element(:class, 'upload-marker-genes')
		upload_markers.send_keys(@test_data_path + 'marker_1_gene_list.txt')
		wait_for_render(:id, 'start-file-upload')
		upload_btn = marker_form.find_element(:id, 'start-file-upload')
		upload_btn.click
		wait_for_render(:id, 'upload-success-modal')
		close_modal('upload-success-modal')
		next_btn = @driver.find_element(:id, 'next-btn')
		next_btn.click

		# upload doc file
		wait_for_render(:class, 'initialize_misc_form')
		upload_doc = @driver.find_element(:class, 'upload-misc')
		upload_doc.send_keys(@test_data_path + 'table_1.xlsx')
		wait_for_render(:id, 'start-file-upload')
		upload_btn = @driver.find_element(:id, 'start-file-upload')
		upload_btn.click
		wait_for_render(:class, 'documentation-file')
		# close success modal
		wait_for_render(:id, 'upload-success-modal')
		close_modal('upload-success-modal')

		# change attributes on file to validate update function
		misc_form = @driver.find_element(:class, 'initialize_misc_form')
		desc_field = misc_form.find_element(:id, 'study_file_description')
		desc_field.send_keys('Supplementary table')
		save_btn = misc_form.find_element(:class, 'save-study-file')
		save_btn.click
		wait_for_render(:id, 'study-file-notices')
		close_modal('study-file-notices')
		puts "Test method: #{self.method_name} successful!"
	end

	# verify that recently created study uploaded to firecloud
	test 'verify firecloud workspace' do
		puts "Test method: #{self.method_name}"

		path = @base_url + '/studies'
		@driver.get path
		close_modal('message_modal')
		login($test_email)

		show_study = @driver.find_element(:class, 'test-study-show')
		show_study.click

		# verify firecloud workspace creation
		firecloud_link = @driver.find_element(:id, 'firecloud-link')
		firecloud_url = 'https://portal.firecloud.org/#workspaces/single-cell-portal%3Adevelopment-test-study'
		firecloud_link.click
		@driver.switch_to.window(@driver.window_handles.last)
		assert @driver.current_url == firecloud_url, 'did not open firecloud workspace'
		completed = @driver.find_elements(:class, 'fa-check-circle')
		assert completed.size >= 1, 'did not provision workspace properly'

		# verify gcs bucket and uploads
		@driver.switch_to.window(@driver.window_handles.first)
		gcs_link = @driver.find_element(:id, 'gcs-link')
		gcs_link.click
		@driver.switch_to.window(@driver.window_handles.last)
		files = @driver.find_elements(:class, 'p6n-clickable-row')
		assert files.size == 7, "did not find correct number of files, expected 7 but found #{files.size}"
		puts "Test method: #{self.method_name} successful!"
	end

	# test to verify deleting files removes them from gcs buckets
	test 'delete study file' do
		puts "Test method: #{self.method_name}"

		path = @base_url + '/studies'
		@driver.get path
		close_modal('message_modal')
		login($test_email)

		# delete file to test study
		add_files = @driver.find_element(:class, 'test-study-upload')
		add_files.click
		misc_tab = @driver.find_element(:id, 'initialize_misc_form_nav')
		misc_tab.click
		form = @driver.find_element(:class, 'initialize_misc_form')
		delete = form.find_element(:class, 'delete-file')
		delete.click
		@driver.switch_to.alert.accept
		# wait a few seconds to allow delete call to propogate all the way to FireCloud
		sleep(5)

		@driver.get path
		files = @driver.find_element(:id, 'test-study-study-file-count')
		assert files.text == '6', "did not find correct number of files, expected 6 but found #{files.text}"

		# verify deletion in google
		show_study = @driver.find_element(:class, 'test-study-show')
		show_study.click
		gcs_link = @driver.find_element(:id, 'gcs-link')
		gcs_link.click
		@driver.switch_to.window(@driver.window_handles.last)
		google_files = @driver.find_elements(:class, 'p6n-clickable-row')
		sleep(5)
		assert google_files.size == 6, "did not find correct number of files, expected 6 but found #{google_files.size}"
		puts "Test method: #{self.method_name} successful!"
	end

	# text gzip parsing of expression matrices
	test 'parse gzip expression matrix' do
		puts "Test method: #{self.method_name}"

		# log in first
		path = @base_url + '/studies/new'
		@driver.get path
		close_modal('message_modal')
		login($test_email)

		# fill out study form
		study_form = @driver.find_element(:id, 'new_study')
		study_form.find_element(:id, 'study_name').send_keys('Gzip Parse')
		# save study
		save_study = @driver.find_element(:id, 'save-study')
		save_study.click

		# upload bad expression matrix
		close_modal('message_modal')
		upload_expression = @driver.find_element(:id, 'upload-expression')
		upload_expression.send_keys(@test_data_path + 'expression_matrix_example_gzipped.txt.gz')
		wait_for_render(:id, 'start-file-upload')
		upload_btn = @driver.find_element(:id, 'start-file-upload')
		upload_btn.click
		# close modal
		wait_for_render(:id, 'upload-success-modal')
		close_modal('upload-success-modal')

		# verify parse completed
		studies_path = @base_url + '/studies'
		@driver.get studies_path
		wait_until_page_loads(studies_path)
		study_file_count = @driver.find_element(:id, 'gzip-parse-study-file-count')
		assert study_file_count.text == '1', "found incorrect number of study files; expected 1 and found #{study_file_count.text}"
		puts "Test method: #{self.method_name} successful!"
	end

	# negative tests to check file parsing & validation
	# since parsing happens in background, all messaging is handled through emails
	# this test just makes sure that parsing fails and removed entries appropriately
	# your test email account should receive emails notifying of failure
	test '0. create study error messaging' do
		puts "Test method: #{self.method_name}"

		# log in first
		path = @base_url + '/studies/new'
		@driver.get path
		close_modal('message_modal')
		login($test_email)

		# fill out study form
		study_form = @driver.find_element(:id, 'new_study')
		study_form.find_element(:id, 'study_name').send_keys('Error Messaging Test Study')
		# save study
		save_study = @driver.find_element(:id, 'save-study')
		save_study.click

		# upload bad expression matrix
		close_modal('message_modal')
		upload_expression = @driver.find_element(:id, 'upload-expression')
		upload_expression.send_keys(@test_data_path + 'expression_matrix_example_bad.txt')
		wait_for_render(:id, 'start-file-upload')
		upload_btn = @driver.find_element(:id, 'start-file-upload')
		upload_btn.click
		# close modal
		wait_for_render(:id, 'upload-success-modal')
		close_modal('upload-success-modal')

		# upload bad metadata assignments
		wait_for_render(:id, 'metadata_form')
		upload_assignments = @driver.find_element(:id, 'upload-metadata')
		upload_assignments.send_keys(@test_data_path + 'metadata_bad.txt')
		wait_for_render(:id, 'start-file-upload')
		upload_btn = @driver.find_element(:id, 'start-file-upload')
		upload_btn.click
		# close modal
		wait_for_render(:id, 'upload-success-modal')
		close_modal('upload-success-modal')

		# upload bad cluster coordinates
		upload_clusters = @driver.find_element(:class, 'upload-clusters')
		upload_clusters.send_keys(@test_data_path + 'cluster_bad.txt')
		wait_for_render(:id, 'start-file-upload')
		upload_btn = @driver.find_element(:id, 'start-file-upload')
		upload_btn.click
		# close modal
		wait_for_render(:id, 'upload-success-modal')
		close_modal('upload-success-modal')
		next_btn = @driver.find_element(:id, 'next-btn')
		next_btn.click

		# upload bad marker gene list
		marker_form = @driver.find_element(:class, 'initialize_marker_genes_form')
		marker_file_name = marker_form.find_element(:id, 'study_file_name')
		marker_file_name.send_keys('Test Gene List')
		upload_markers = @driver.find_element(:class, 'upload-marker-genes')
		upload_markers.send_keys(@test_data_path + 'marker_1_gene_list_bad.txt')
		wait_for_render(:id, 'start-file-upload')
		upload_btn = @driver.find_element(:id, 'start-file-upload')
		upload_btn.click
		# close modal
		wait_for_render(:id, 'upload-success-modal')
		close_modal('upload-success-modal')
		# wait for a few seconds to allow parses to fail fully
		sleep(3)

		# assert parses all failed and delete study
		@driver.get(@base_url + '/studies')
		wait_until_page_loads(@base_url + '/studies')
		study_file_count = @driver.find_element(:id, 'error-messaging-test-study-study-file-count')
		assert study_file_count.text == '0', "found incorrect number of study files; expected 0 and found #{study_file_count.text}"
		@driver.find_element(:class, 'error-messaging-test-study-delete').click
		@driver.switch_to.alert.accept
		wait_for_render(:id, 'message_modal')
		close_modal('message_modal')
		puts "Test method: #{self.method_name} successful!"
	end

	# create private study for testing visibility/edit restrictions
	# must be run before other tests, so numbered accordingly
	test 'create private study' do
		puts "Test method: #{self.method_name}"

		# log in first
		path = @base_url + '/studies/new'
		@driver.get path
		close_modal('message_modal')
		login($test_email)

		# fill out study form
		study_form = @driver.find_element(:id, 'new_study')
		study_form.find_element(:id, 'study_name').send_keys('Private Study')
		public = study_form.find_element(:id, 'study_public')
		public.send_keys('No')
		# save study
		save_study = @driver.find_element(:id, 'save-study')
		save_study.click
		puts "Test method: #{self.method_name} successful!"
	end

	# check visibility & edit restrictions as well as share access
	# will also verify FireCloud ACL settings on shares
	test 'create share and check view and edit' do
		puts "Test method: #{self.method_name}"

		# check view visibility for unauthenticated users
		path = @base_url + '/study/private-study'
		@driver.get path
		assert @driver.current_url == @base_url, 'did not redirect'
		assert element_present?(:id, 'message_modal'), 'did not find alert modal'
		close_modal('message_modal')

		# log in and get study ids for use later
		path = @base_url + '/studies'
		@driver.get path
		@driver.manage.window.maximize
		close_modal('message_modal')
		# send login info
		login($test_email)

		# get path info
		edit = @driver.find_element(:class, 'private-study-edit')
		edit.click
		sleep(2)
		private_study_id = @driver.current_url.split('/')[5]
		@driver.get @base_url + '/studies'
		edit = @driver.find_element(:class, 'test-study-edit')
		edit.click
		sleep(2)
		share_study_id = @driver.current_url.split('/')[5]

		# logout
		profile = @driver.find_element(:id, 'profile-nav')
		profile.click
		logout = @driver.find_element(:id, 'logout-nav')
		logout.click
		wait_until_page_loads(@base_url)
		close_modal('message_modal')

		# login as share user
		login_link = @driver.find_element(:id, 'login-nav')
		login_link.click
		login($share_email)

		# view study
		path = @base_url + '/study/private-study'
		@driver.get path
		assert @driver.current_url == @base_url, 'did not redirect'
		assert element_present?(:id, 'message_modal'), 'did not find alert modal'
		close_modal('message_modal')
		# check public visibility when logged in
		path = @base_url + '/study/gzip-parse'
		@driver.get path
		assert @driver.current_url == path, 'did not load public study without share'

		# edit study
		edit_path = @base_url + '/studies/' + private_study_id + '/edit'
		@driver.get edit_path
		assert @driver.current_url == @base_url + '/studies', 'did not redirect'
		assert element_present?(:id, 'message_modal'), 'did not find alert modal'
		close_modal('message_modal')

		# test share
		share_view_path = @base_url + '/study/test-study'
		@driver.get share_view_path
		assert @driver.current_url == share_view_path, 'did not load share study view'
		share_edit_path = @base_url + '/studies/' + share_study_id + '/edit'
		@driver.get share_edit_path
		assert @driver.current_url == share_edit_path, 'did not load share study edit'

		# test uploading a file
		upload_path = @base_url + '/studies/' + share_study_id + '/upload'
		@driver.get upload_path
		misc_tab = @driver.find_element(:id, 'initialize_misc_form_nav')
		misc_tab.click

		upload_doc = @driver.find_element(:class, 'upload-misc')
		upload_doc.send_keys(@test_data_path + 'README.txt')
		upload_btn = @driver.find_element(:id, 'start-file-upload')
		upload_btn.click
		wait_for_render(:id, 'upload-success-modal')
		close_modal('upload-success-modal')

		# verify upload has completed and is in FireCloud bucket
		@driver.get @base_url + '/studies/'
		file_count = @driver.find_element(:id, 'test-study-study-file-count')
		assert file_count.text == '7', "did not find correct number of files, expected 7 but found #{file_count.text}"
		show_study = @driver.find_element(:class, 'test-study-show')
		show_study.click
		gcs_link = @driver.find_element(:id, 'gcs-link')
		gcs_link.click
		@driver.switch_to.window(@driver.window_handles.last)
		files = @driver.find_elements(:class, 'p6n-clickable-row')
		assert files.size == 7, "did not find correct number of files, expected 7 but found #{files.size}"
		puts "Test method: #{self.method_name} successful!"
	end

	##
	## FRONT END FUNCTIONALITY TESTS
	##

	test 'get home page' do
		puts "Test method: #{self.method_name}"

		@driver.get(@base_url)
		assert element_present?(:id, 'main-banner'), 'could not find index page title text'
		assert @driver.find_elements(:class, 'panel-primary').size >= 1, 'did not find any studies'
		puts "Test method: #{self.method_name} successful!"
	end

	test 'perform search' do
		puts "Test method: #{self.method_name}"

		@driver.get(@base_url)
		search_box = @driver.find_element(:id, 'search_terms')
		search_box.send_keys('Test Study')
		submit = @driver.find_element(:id, 'submit-search')
		submit.click
		studies = @driver.find_elements(:class, 'study-panel').size
		assert studies == 1, 'incorrect number of studies found. expected one but found ' + studies.to_s
		puts "Test method: #{self.method_name} successful!"
	end

	test 'load Test Study study' do
		puts "Test method: #{self.method_name}"

		path = @base_url + '/study/test-study'
		@driver.get(path)
		wait_until_page_loads(path)
		assert element_present?(:class, 'study-lead'), 'could not find study title'
		assert element_present?(:id, 'cluster-plot'), 'could not find study cluster plot'
		# load subclusters
		clusters = @driver.find_element(:id, 'cluster').find_elements(:tag_name, 'option')
		assert clusters.size == 2, 'incorrect number of clusters found'
		annotations = @driver.find_element(:id, 'annotation').find_elements(:tag_name, 'option')
		assert annotations.size == 5, 'incorrect number of annotations found'
		annotations.select {|opt| opt.text == 'Sub-Cluster'}.first.click
		@wait.until {@driver.find_elements(:class, 'traces').size == 6}
		legend = @driver.find_elements(:class, 'traces').size
		assert legend == 6, "incorrect number of traces found in Sub-Cluster, expected 6 - found #{legend}"
		puts "Test method: #{self.method_name} successful!"
	end

	test 'download study data file' do
		puts "Test method: #{self.method_name}"

		path = @base_url + '/study/test-study'
		@driver.get(path)
		wait_until_page_loads(path)
		download_section = @driver.find_element(:id, 'study-data-files')
		# gotcha when clicking, must wait until completes
		download_section.click
		files = @driver.find_elements(:class, 'dl-link')
		file_link = files.last
		filename = file_link['download']
		basename = filename.split('.').first
		@wait.until { file_link.displayed? }
		downloaded = file_link.click
		assert downloaded == nil, 'could not click download link'
		# give browser 2 seconds to initiate download
		sleep(2)
		# make sure file was actually downloaded
		file_exists = Dir.entries($download_dir).select {|f| f =~ /#{basename}/}.size >= 1 || File.exists?(File.join($download_dir, filename))
		assert file_exists, "did not find downloaded file: #{filename} in #{Dir.entries($download_dir).join(', ')}"
		puts "Test method: #{self.method_name} successful!"
	end

	test 'search for single gene' do
		puts "Test method: #{self.method_name}"

		path = @base_url + '/study/test-study'
		@driver.get(path)
		wait_until_page_loads(path)
		# load random gene to search
		gene = @genes.sample
		search_box = @driver.find_element(:id, 'search_genes')
		search_box.send_key(gene)
		search_form = @driver.find_element(:id, 'search-genes-form')
		search_form.submit
		assert element_present?(:id, 'box-controls'), 'could not find expression boxplot'
		assert element_present?(:id, 'scatter-plots'), 'could not find expression scatter plots'
		puts "Test method: #{self.method_name} successful!"
	end

	test 'search for multiple gene' do
		puts "Test method: #{self.method_name}"

		path = @base_url + '/study/test-study'
		@driver.get(path)
		wait_until_page_loads(path)
		# load random genes to search
		genes = @genes.shuffle.take(1 + rand(@genes.size) + 1)
		search_box = @driver.find_element(:id, 'search_genes')
		search_box.send_keys(genes.join(' '))
		search_form = @driver.find_element(:id, 'search-genes-form')
		search_form.submit
		assert element_present?(:id, 'plots'), 'could not find expression heatmap'
		puts "Test method: #{self.method_name} successful!"
	end

	test 'load marker gene heatmap' do
		puts "Test method: #{self.method_name}"

		path = @base_url + '/study/test-study'
		@driver.get(path)
		wait_until_page_loads(path)
		expression_list = @driver.find_element(:id, 'gene_set')
		opts = expression_list.find_elements(:tag_name, 'option').delete_if {|o| o.text == 'Please select a gene list'}
		list = opts.sample
		list.click
		assert element_present?(:id, 'box-controls'), 'could not find marker list expression boxplot'
		assert element_present?(:id, 'scatter-plots'), 'could not find marker list expression scatter plots'
		puts "Test method: #{self.method_name} successful!"
	end

	test 'load marker gene box/scatter' do
		puts "Test method: #{self.method_name}"

		path = @base_url + '/study/test-study'
		@driver.get(path)
		wait_until_page_loads(path)
		expression_list = @driver.find_element(:id, 'expression')
		opts = expression_list.find_elements(:tag_name, 'option').delete_if {|o| o.text == 'Please select a gene list'}
		list = opts.sample
		list.click
		assert element_present?(:id, 'plots'), 'could not find marker list expression heatmap'
		puts "Test method: #{self.method_name} successful!"
	end

	test 'load different cluster and annotation then search gene expression' do
		puts "Test method: #{self.method_name}"

		path = @base_url + '/study/test-study'
		@driver.get(path)
		wait_until_page_loads(path)
		clusters = @driver.find_element(:id, 'cluster').find_elements(:tag_name, 'option')
		cluster = clusters.last
		cluster_name = cluster['text']
		cluster.click
		# wait for 3 seconds as new annotation options load
		sleep(3)
		annotations = @driver.find_element(:id, 'annotation').find_elements(:tag_name, 'option')
		annotation = annotations.sample
		annotation_value = annotation['value']
		annotation.click
		gene = @genes.sample
		search_box = @driver.find_element(:id, 'search_genes')
		search_box.send_key(gene)
		search_form = @driver.find_element(:id, 'search-genes-form')
		search_form.submit
		new_path = "#{@base_url}/study/test-study/gene_expression/#{gene}?annotation=#{annotation_value.split.join('+')}&boxpoints=all&cluster=#{cluster_name.split.join('+')}"
		wait_until_page_loads(new_path)
		loaded_cluster = @driver.find_element(:id, 'cluster')
		loaded_annotation = @driver.find_element(:id, 'annotation')
		assert loaded_cluster['value'] == cluster_name, "did not load correct cluster; expected #{cluster_name} but loaded #{loaded_cluster['value']}"
		assert loaded_annotation['value'] == annotation_value, "did not load correct annotation; expected #{annotation_value} but loaded #{loaded_annotation['value']}"
		puts "Test method: #{self.method_name} successful!"
	end

	# test whether or not maintenance mode functions properly
	test 'enable maintenance mode' do
		puts "Test method: #{self.method_name}"

		# enable maintenance mode
		system("#{@base_path}/bin/enable_maintenance.sh on")
		@driver.get @base_url
		assert element_present?(:id, 'maintenance-notice'), 'could not load maintenance page'
		# disable maintenance mode
		system("#{@base_path}/bin/enable_maintenance.sh off")
		@driver.get @base_url
		assert element_present?(:id, 'main-banner'), 'could not load home page'
		puts "Test method: #{self.method_name} successful!"
	end

	# test that camera position is being preserved on cluster/annotation select & rotation
	test '0. check camera position on change' do
		puts "Test method: #{self.method_name}"

		path = @base_url + '/study/test-study'
		@driver.get(path)
		wait_until_page_loads(path)
		# wait for plot to render
		sleep(5)
		# get camera data
		camera = @driver.execute_script("return $('#cluster-plot').data('camera')")
		# set new rotation
		camera['eye']['x'] = (Random.rand * 10 - 5).round(4)
		camera['eye']['y'] = (Random.rand * 10 - 5).round(4)
		camera['eye']['z'] = (Random.rand * 10 - 5).round(4)
		# call relayout to trigger update & camera position save
		@driver.execute_script("Plotly.relayout('cluster-plot', {'scene': {'camera' : #{camera.to_json}}})")
		# get new camera
		sleep(1)
		new_camera = @driver.execute_script("return $('#cluster-plot').data('camera')")
		assert camera == new_camera['camera'], "camera position did not save correctly, expected #{camera.to_json}, got #{new_camera.to_json}"
		# load annotation
		annotations = @driver.find_element(:id, 'annotation').find_elements(:tag_name, 'option')
		annotations.select {|opt| opt.text == 'Sub-Cluster'}.first.click
		sleep(1)
		# verify camera position was saved
		annot_camera = @driver.execute_script("return $('#cluster-plot').data('camera')")
		assert camera == annot_camera['camera'], "camera position did not save correctly, expected #{camera.to_json}, got #{annot_camera.to_json}"
		# load new cluster
		clusters = @driver.find_element(:id, 'cluster').find_elements(:tag_name, 'option')
		cluster = clusters.last
		cluster.click
		sleep(1)
		# verify camera position was saved
		cluster_camera = @driver.execute_script("return $('#cluster-plot').data('camera')")
		assert camera == cluster_camera['camera'], "camera position did not save correctly, expected #{camera.to_json}, got #{cluster_camera.to_json}"
		puts "Test method: #{self.method_name} successful!"
	end

	##
	## CLEANUP
	##

	# final test, remove test study that was created and used for front-end tests
	# runs last to clean up data for next test run
	test 'delete all test studies' do
		puts "Test method: #{self.method_name}"

		# log in first
		path = @base_url + '/studies'
		@driver.get path
		close_modal('message_modal')
		login($test_email)

		# delete test
		@driver.find_element(:class, 'test-study-delete').click
		@driver.switch_to.alert.accept
		wait_for_render(:id, 'message_modal')
		close_modal('message_modal')

		# delete private
		@driver.find_element(:class, 'private-study-delete').click
		@driver.switch_to.alert.accept
		wait_for_render(:id, 'message_modal')
		close_modal('message_modal')

		# delete gzip parse
		@driver.find_element(:class, 'gzip-parse-delete').click
		@driver.switch_to.alert.accept
		wait_for_render(:id, 'message_modal')
		close_modal('message_modal')

		puts "Test method: #{self.method_name} successful!"
	end
end<|MERGE_RESOLUTION|>--- conflicted
+++ resolved
@@ -187,31 +187,6 @@
 	test 'create a study' do
 		puts "Test method: #{self.method_name}"
 
-<<<<<<< HEAD
-=======
-	# test that axes are rendering custom domains and labels properly
-	test 'check axes domains and labels' do
-		path = @base_url + '/study/test-study'
-		@driver.get(path)
-		wait_until_page_loads(path)
-		# wait for plot to render
-		sleep(3)
-		# get layout object from browser and verify labels & ranges
-		layout = @driver.execute_script('return layout;')
-		assert layout['scene']['xaxis']['range'] == [-100, 100], "X range was not correctly set, expected [-100, 100] but found #{layout['scene']['xaxis']['range']}"
-		assert layout['scene']['yaxis']['range'] == [-75, 75], "Y range was not correctly set, expected [-75, 75] but found #{layout['scene']['xaxis']['range']}"
-		assert layout['scene']['zaxis']['range'] == [-125, 125], "Z range was not correctly set, expected [-125, 125] but found #{layout['scene']['xaxis']['range']}"
-		assert layout['scene']['xaxis']['title'] == 'X Axis', "X title was not set correctly, expected 'X Axis' but found #{layout['scene']['xaxis']['title']}"
-		assert layout['scene']['yaxis']['title'] == 'Y Axis', "Y title was not set correctly, expected 'Y Axis' but found #{layout['scene']['yaxis']['title']}"
-		assert layout['scene']['zaxis']['title'] == 'Z Axis', "Z title was not set correctly, expected 'Z Axis' but found #{layout['scene']['zaxis']['title']}"
-	end
-
-	# admin backend tests of entire study creation process as order needs to be maintained throughout
-	# logs test user in, creates study, and deletes study on completion
-	# uses example data as inputs
-	# must be run before other tests, so numbered accordingly
-	test '1. create a study' do
->>>>>>> 8a7b4b74
 		# log in first
 		path = @base_url + '/studies/new'
 		@driver.get path
@@ -461,7 +436,7 @@
 	# since parsing happens in background, all messaging is handled through emails
 	# this test just makes sure that parsing fails and removed entries appropriately
 	# your test email account should receive emails notifying of failure
-	test '0. create study error messaging' do
+	test 'create study error messaging' do
 		puts "Test method: #{self.method_name}"
 
 		# log in first
@@ -835,7 +810,7 @@
 	end
 
 	# test that camera position is being preserved on cluster/annotation select & rotation
-	test '0. check camera position on change' do
+	test 'check camera position on change' do
 		puts "Test method: #{self.method_name}"
 
 		path = @base_url + '/study/test-study'
@@ -873,6 +848,23 @@
 		puts "Test method: #{self.method_name} successful!"
 	end
 
+	# test that axes are rendering custom domains and labels properly
+	test 'check axes domains and labels' do
+		path = @base_url + '/study/test-study'
+		@driver.get(path)
+		wait_until_page_loads(path)
+		# wait for plot to render
+		sleep(3)
+		# get layout object from browser and verify labels & ranges
+		layout = @driver.execute_script('return layout;')
+		assert layout['scene']['xaxis']['range'] == [-100, 100], "X range was not correctly set, expected [-100, 100] but found #{layout['scene']['xaxis']['range']}"
+		assert layout['scene']['yaxis']['range'] == [-75, 75], "Y range was not correctly set, expected [-75, 75] but found #{layout['scene']['xaxis']['range']}"
+		assert layout['scene']['zaxis']['range'] == [-125, 125], "Z range was not correctly set, expected [-125, 125] but found #{layout['scene']['xaxis']['range']}"
+		assert layout['scene']['xaxis']['title'] == 'X Axis', "X title was not set correctly, expected 'X Axis' but found #{layout['scene']['xaxis']['title']}"
+		assert layout['scene']['yaxis']['title'] == 'Y Axis', "Y title was not set correctly, expected 'Y Axis' but found #{layout['scene']['yaxis']['title']}"
+		assert layout['scene']['zaxis']['title'] == 'Z Axis', "Z title was not set correctly, expected 'Z Axis' but found #{layout['scene']['zaxis']['title']}"
+	end
+
 	##
 	## CLEANUP
 	##
